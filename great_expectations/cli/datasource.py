--- conflicted
+++ resolved
@@ -461,10 +461,9 @@
 """
 
     msg_some_data_assets_not_found = """Some of the data assets you specified were not found: {0:s}    
-"""
-
-    msg_prompt_enter_data_asset_name = "Here are a few chunks of data - which would you like to use? " \
-        "Note you select multiple like this: 1,3\n"
+    """
+
+    msg_prompt_enter_data_asset_name = "Which data would you like to use? (Choose one)\n"
 
     msg_data_doc_intro = """
 <cyan>========== Data Docs ==========</cyan>"""
@@ -474,6 +473,7 @@
 
     batch_kwargs = None
     data_asset_name = None
+    data_assets = []
 
     #TODO: ["default"] is a hack. since we are running in init, it might be ok to assume that only default exists
     available_data_assets = context.get_available_data_asset_names(datasource_names=[data_source_name])[data_source_name]["default"]
@@ -481,28 +481,13 @@
     # print("Found {} datas".format(len(available_data_assets["names"])))
     available_data_asset_names = ["{} ({})".format(name[0], name[1]) for name in available_data_assets["names"]]
 
-<<<<<<< HEAD
+    profiler = SampleExpectationsDatasetProfiler
+
     if len(available_data_asset_names) == 0:
         if "PandasDatasource" == type(context.get_datasource(data_source_name)).__name__:
             data_asset_name, batch_kwargs = _load_file_as_data_asset_from_pandas_datasource(context, data_source_name)
+            data_assets = [data_asset_name]
     else:
-=======
-    do_exit = False
-    it_0 = True
-    data_assets = []
-    profiler = SampleExpectationsDatasetProfiler
-    while not do_exit:
-        if it_0:
-            it_0 = False
-        else:
-            if profiling_results['success']: # data context is ready to profile
-                break
-            elif profiling_results['error']['code'] == DataContext.PROFILING_ERROR_CODE_SPECIFIED_DATA_ASSETS_NOT_FOUND:
-                cli_message(msg_some_data_assets_not_found.format("," .join(profiling_results['error']['not_found_data_assets'])))
-            else: # unknown error
-                raise ValueError("Unknown profiling error code: " + profiling_results['error']['code'])
-
->>>>>>> 74de40ec
         choices = "\n".join(["    {}. {}".format(i, name) for i, name in enumerate(available_data_asset_names[:5], 1)])
         prompt = msg_prompt_enter_data_asset_name + choices + "\n"
 
@@ -518,15 +503,17 @@
                 except ValueError:
                     pass
 
+        data_assets = []
         for i in data_asset_indices:
             try:
                 data_assets.append(available_data_assets["names"][i][0])
             except IndexError:
                 pass
 
-<<<<<<< HEAD
         if len(data_assets) > 0:
             data_asset_name = data_assets[0]
+
+    cli_message("\nProfiling {0:s}...".format(data_assets[0]))
 
     # after getting the arguments from the user, let's try to run profiling again
     # (no dry run this time)
@@ -535,7 +522,7 @@
         generator_name=None,
         data_asset_name=data_asset_name,
         batch_kwargs=batch_kwargs,
-        profiler=SampleExpectationsDatasetProfiler,
+        profiler=profiler,
         run_id=datetime.datetime.now().isoformat().replace(":", "") + "Z",
         additional_batch_kwargs=additional_batch_kwargs
     )
@@ -551,6 +538,8 @@
     else:  # unknown error
         raise ValueError("Unknown profiling error code: " + profiling_results['error']['code'])
 
+    return data_assets, profiler, profiling_results
+
 
 def _load_file_as_data_asset_from_pandas_datasource(context, data_source_name):
     msg_prompt_file_path = """
@@ -562,7 +551,7 @@
 """
 
     msg_prompt_file_type = """
-What is the format of the file?
+We could not determine the format of the file. What is it?
     1. CSV
     2. Parquet
     3. Excel
@@ -631,23 +620,6 @@
 
 
     return (data_asset_name, batch_kwargs)
-=======
-        # after getting the arguments from the user, let's try to run profiling again
-        # (no dry run this time)
-        profiling_results = context.profile_datasource(
-            data_source_name,
-            data_assets=data_assets,
-            profiler=profiler,
-            dry_run=False,
-            run_id=datetime.datetime.now().isoformat().replace(":", "") + "Z",
-            additional_batch_kwargs=additional_batch_kwargs
-        )
-
-    cli_message(msg_data_doc_intro)
-    build_docs(context)
-    if open_docs:  # This is mostly to keep tests from spawning windows
-        context.open_data_docs()
->>>>>>> 74de40ec
 
     # TODO remove crap here
     return data_assets, profiler, profiling_results
