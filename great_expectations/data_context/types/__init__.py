--- conflicted
+++ resolved
@@ -1,5 +1,3 @@
-<<<<<<< HEAD
-=======
 from ...types import LooselyTypedDotDict
 from six import string_types
 from collections import namedtuple
@@ -37,5 +35,4 @@
         "normalized_data_asset_name": NormalizedDataAssetName,
         "expectation_suite_name": string_types,
         "run_id": string_types,
-    }
->>>>>>> 298af12c
+    }