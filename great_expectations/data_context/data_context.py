# -*- coding: utf-8 -*-

import os
import json
import logging
from ruamel.yaml import YAML
import sys
import copy
import errno
from glob import glob
from six import (
    string_types,
    PY2,
    PY3
)
import datetime
import shutil
import importlib
from collections import OrderedDict
import warnings

from .util import get_slack_callback, safe_mmkdir
from ..types.base import DotDict

from great_expectations.exceptions import DataContextError, ConfigNotFoundError, ProfilerError

from great_expectations.render.renderer.site_builder import SiteBuilder

try:
    from urllib.parse import urlparse
except ImportError:
    from urlparse import urlparse

from great_expectations.data_asset.util import get_empty_expectation_suite
from great_expectations.dataset import Dataset
from great_expectations.datasource import (
    PandasDatasource,
    SqlAlchemyDatasource,
    SparkDFDatasource,
    DBTDatasource
)
from great_expectations.profile.basic_dataset_profiler import BasicDatasetProfiler
from great_expectations.datasource.types import BatchKwargs, BatchFingerprint

from .types import (
    NormalizedDataAssetName,     # TODO : Replace this with DataAssetIdentifier.
    DataContextConfig,
    DataAssetIdentifier,
    ExpectationSuiteIdentifier,
    ValidationResultIdentifier,
)

from .templates import (
    PROJECT_TEMPLATE,
    PROFILE_COMMENT,
)
from .util import (
    instantiate_class_from_config
)

logger = logging.getLogger(__name__)
yaml = YAML()
yaml.indent(mapping=2, sequence=4, offset=2)
yaml.default_flow_style = False

ALLOWED_DELIMITERS = ['.', '/']


class ConfigOnlyDataContext(object):
    """This class implements most of the functionality of DataContext, with a few exceptions.

    1. ConfigOnlyDataContext does not attempt to keep its project_config in sync with a file on disc.
    2. ConfigOnlyDataContext doesn't attempt to "guess" paths or objects types. Instead, that logic is pushed into DataContext class.

    Together, these changes make ConfigOnlyDataContext class more testable.
    
    DataContext itself inherits from ConfigOnlyDataContext. It behaves essentially the same as the v0.7.* implementation of DataContext.
    """

    PROFILING_ERROR_CODE_TOO_MANY_DATA_ASSETS = 2
    PROFILING_ERROR_CODE_SPECIFIED_DATA_ASSETS_NOT_FOUND = 3

    # TODO: Consider moving this to DataContext, instead of ConfigOnlyDataContext, since it writes to disc.
    @classmethod
    def create(cls, project_root_dir=None):
        """Build a new great_expectations directory and DataContext object in the provided project_root_dir.

        `create` will not create a new "great_expectations" directory in the provided folder, provided one does not
        already exist. Then, it will initialize a new DataContext in that folder and write the resulting config.

        Args:
            project_root_dir: path to the root directory in which to create a new great_expectations directory

        Returns:
            DataContext
        """
        if not os.path.isdir(project_root_dir):
            raise DataContextError("project_root_dir must be a directory in which to initialize a new DataContext")
        else:
            try:
                os.mkdir(os.path.join(project_root_dir, "great_expectations"))
            except (FileExistsError, OSError):
                raise DataContextError(
                    "Cannot create a DataContext object when a great_expectations directory "
                    "already exists at the provided root directory.")

            with open(os.path.join(project_root_dir, "great_expectations/great_expectations.yml"), "w") as template:
                template.write(PROJECT_TEMPLATE)

        return cls(os.path.join(project_root_dir, "great_expectations"))
            
    def __init__(self, project_config, context_root_dir, data_asset_name_delimiter='/'):
        """DataContext constructor

        Args:
            context_root_dir: location to look for the ``great_expectations.yml`` file. If None, searches for the file \
            based on conventions for project subdirectories.
            data_asset_name_delimiter: the delimiter character to use when parsing data_asset_name parameters. \
            Defaults to '/'

        Returns:
            None
        """
        if not isinstance(project_config, DataContextConfig):
            raise TypeError("project_config must be an instance of DataContextConfig, not {0}".format(
                type(project_config)
            ))

        self._project_config = project_config
        self._context_root_directory = os.path.abspath(context_root_dir)

        # Init plugins
        sys.path.append(self.plugins_directory)


        # Init data sources
        self._datasources = {}
        for datasource in self._project_config["datasources"].keys():
            self.get_datasource(datasource)

        # Init stores
        self._stores = DotDict()
        self.add_store(
            "expectations_store",
            copy.deepcopy(self._project_config["expectations_store"]),
        )
        self._init_stores(self._project_config["stores"])

        self._compiled = False

        if data_asset_name_delimiter not in ALLOWED_DELIMITERS:
            raise DataContextError("Invalid delimiter: delimiter must be '.' or '/'")
        self._data_asset_name_delimiter = data_asset_name_delimiter


    def _init_stores(self, store_configs):
        """Initialize all Stores for this DataContext.

        Stores are a good fit for reading/writing objects that:
            1. follow a clear key-value pattern, and 
            2. are usually edited programmatically, using the Context

        In general, Stores should take over most of the reading and writing to disk that DataContext had previously done.
        As of 9/21/2019, the following Stores had not yet been implemented
            * great_expectations.yml
            * expectations
            * data documentation
            * credentials
            * anything accessed via write_resource

        Note that stores do NOT manage plugins.
        """
        
        for store_name, store_config in store_configs.items():
            self.add_store(
                store_name,
                store_config
            )

    def add_store(self, store_name, store_config):
        """Add a new Store to the DataContext and (for convenience) return the instantiated Store object.

        Args:
            store_name (str): a key for the new Store in in self.stores
            store_config (dict): a config for the Store to add

        Returns:
            store (Store)
        """

        self._project_config["stores"][store_name] = store_config
        new_store = instantiate_class_from_config(
            config=store_config,
            runtime_config={
                "root_directory" : self.root_directory,
            },
            config_defaults={
                "module_name" : "great_expectations.data_context.store"
            }
        )
        self._stores[store_name] = new_store
        return new_store

<<<<<<< HEAD
    def _init_store_from_config(self, config):
        typed_config = StoreMetaConfig(
            coerce_types=True,
            **config
        )
        if "store_config" not in typed_config:
            typed_config.store_config = {}

        # TODO: Switch this over to ..util.get_class_from_module_name_and_class_name
        loaded_module = importlib.import_module(typed_config.module_name)
        loaded_class = getattr(loaded_module, typed_config.class_name)

        typed_sub_config = loaded_class.get_config_class()(
            coerce_types=True,
            **typed_config.store_config
        )

        instantiated_store = loaded_class(
            config=typed_sub_config,
            root_directory=self.root_directory,
        )

        return instantiated_store

=======
>>>>>>> eb12190f
    def _normalize_absolute_or_relative_path(self, path):
        if os.path.isabs(path):
            return path
        else:
            return os.path.join(self.root_directory, path)

    def _normalize_store_path(self, resource_store):
        if resource_store["type"] == "filesystem":
            if not os.path.isabs(resource_store["base_directory"]):
                resource_store["base_directory"] = os.path.join(self.root_directory, resource_store["base_directory"])
        return resource_store

    @property
    def root_directory(self):
        """The root directory for configuration objects in the data context; the location in which
        ``great_expectations.yml`` is located."""
        return self._context_root_directory

    @property
    def plugins_directory(self):
        """The directory in which custom plugin modules should be placed."""
        return self._normalize_absolute_or_relative_path(
            self._project_config.plugins_directory
        )

    @property
    def stores(self):
        """A single holder for all Stores in this context"""
        return self._stores

    @property
    def datasources(self):
        """A single holder for all Datasources in this context"""
        return self._datasources

    # TODO: Decide whether this stays here or moves into NamespacedStore
    @property
    def data_asset_name_delimiter(self):
        """Configurable delimiter character used to parse data asset name strings into \
        ``NormalizedDataAssetName`` objects."""
        return self._data_asset_name_delimiter
    
    @data_asset_name_delimiter.setter
    def data_asset_name_delimiter(self, new_delimiter):
        """data_asset_name_delimiter property setter method"""
        if new_delimiter not in ALLOWED_DELIMITERS:
            raise DataContextError("Invalid delimiter: delimiter must be '.' or '/'")
        else:
            self._data_asset_name_delimiter = new_delimiter

    def move_validation_to_fixtures(self, data_asset_name, expectation_suite_name, run_id):
        """
        Move validation results from uncommitted to fixtures/validations to make available for the data doc renderer

        Args:
            data_asset_name: name of data asset for which to get documentation filepath
            expectation_suite_name: name of expectation suite for which to get validation location
            run_id: run_id of validation to get. If no run_id is specified, fetch the latest run_id according to \
            alphanumeric sort (by default, the latest run_id if using ISO 8601 formatted timestamps for run_id

        Returns:
            None
        """

        # NOTE : Once we start consistently generating DataContextKeys at the source, all this packing/unpacking nonsense will vanish like a dream.
        normalized_data_asset_name = self._normalize_data_asset_name(data_asset_name)
        validation_result_identifier = ValidationResultIdentifier(
            coerce_types=True,
            **{
                "expectation_suite_identifier": {
                    "data_asset_name": tuple(normalized_data_asset_name),
                    "expectation_suite_name" : expectation_suite_name,
                },
                "run_id": run_id,
            })
        validation_result = self.stores.local_validation_result_store.get(validation_result_identifier)

        self.stores.fixture_validation_results_store.set(
            validation_result_identifier,
            json.dumps(validation_result, indent=2)
        )

    #####
    #
    # Internal helper methods
    #
    #####

    # TODO : This method should be deprecated in favor of NamespaceReadWriteStore.
    def _get_normalized_data_asset_name_filepath(self, data_asset_name,
                                                 expectation_suite_name,
                                                 base_path=None,
                                                 file_extension=".json"):
        """Get the path where the project-normalized data_asset_name expectations are stored. This method is used
        internally for constructing all absolute and relative paths for asset_name-based paths.

        Args:
            data_asset_name: name of data asset for which to construct the path
            expectation_suite_name: name of expectation suite for which to construct the path
            base_path: base path from which to construct the path. If None, uses the DataContext root directory
            file_extension: the file extension to append to the path

        Returns:
            path (str): path for the requsted object.
        """
        if base_path is None:
            base_path = os.path.join(self.root_directory, "expectations")

        # We need to ensure data_asset_name is a valid filepath no matter its current state
        if isinstance(data_asset_name, NormalizedDataAssetName):
            name_parts = [name_part.replace("/", "__") for name_part in data_asset_name]
            relative_path = "/".join(name_parts)
        elif isinstance(data_asset_name, string_types):
            # if our delimiter is not '/', we need to first replace any slashes that exist in the name
            # to avoid extra layers of nesting (e.g. for dbt models)
            relative_path = data_asset_name
            if self.data_asset_name_delimiter != "/":
                relative_path.replace("/", "__")
                relative_path = relative_path.replace(self.data_asset_name_delimiter, "/")
        else:
            raise DataContextError("data_assset_name must be a NormalizedDataAssetName or string")

        expectation_suite_name += file_extension

        return os.path.join(
            base_path,
            relative_path,
            expectation_suite_name
        )

    def _get_all_profile_credentials(self):
        """Get all profile credentials from the default location."""

        # TODO: support parameterized additional store locations
        try:
            with open(os.path.join(self.root_directory,
                                   "uncommitted/credentials/profiles.yml"), "r") as profiles_file:
                return yaml.load(profiles_file) or {}
        except IOError as e:
            if e.errno != errno.ENOENT:
                raise
            logger.debug("Generating empty profile store.")
            base_profile_store = yaml.load("{}")
            base_profile_store.yaml_set_start_comment(PROFILE_COMMENT)
            return base_profile_store

    def get_project_config(self):
        return self._project_config

    def get_profile_credentials(self, profile_name):
        """Get named profile credentials.

        Args:
            profile_name (str): name of the profile for which to get credentials

        Returns:
            credentials (dict): dictionary of credentials
        """
        profiles = self._get_all_profile_credentials()
        if profile_name in profiles:
            return profiles[profile_name]
        else:
            return {}

    def add_profile_credentials(self, profile_name, **kwargs):
        """Add named profile credentials.

        Args:
            profile_name: name of the profile for which to add credentials
            **kwargs: credential key-value pairs

        Returns:
            None
        """
        profiles = self._get_all_profile_credentials()
        profiles[profile_name] = dict(**kwargs)
        profiles_filepath = os.path.join(self.root_directory, "uncommitted/credentials/profiles.yml")
        safe_mmkdir(os.path.dirname(profiles_filepath), exist_ok=True)
        if not os.path.isfile(profiles_filepath):
            logger.info("Creating new profiles store at {profiles_filepath}".format(
                profiles_filepath=profiles_filepath)
            )
        with open(profiles_filepath, "w") as profiles_file:
            yaml.dump(profiles, profiles_file)

    def get_available_data_asset_names(self, datasource_names=None, generator_names=None):
        """Inspect datasource and generators to provide available data_asset objects.

        Args:
            datasource_names: list of datasources for which to provide available data_asset_name objects. If None, \
            return available data assets for all datasources.
            generator_names: list of generators for which to provide available data_asset_name objects.

        Returns:
            data_asset_names (dict): Dictionary describing available data assets
            ::

                {
                  datasource_name: {
                    generator_name: [ data_asset_1, data_asset_2, ... ]
                    ...
                  }
                  ...
                }

        """
        data_asset_names = {}
        if datasource_names is None:
            datasource_names = [datasource["name"] for datasource in self.list_datasources()]
        elif isinstance(datasource_names, string_types):
            datasource_names = [datasource_names]
        elif not isinstance(datasource_names, list):
            raise ValueError(
                "Datasource names must be a datasource name, list of datasource names or None (to list all datasources)"
            )
        
        if generator_names is not None:
            if isinstance(generator_names, string_types):
                generator_names = [generator_names]
            if len(generator_names) == len(datasource_names): # Iterate over both together
                for idx, datasource_name in enumerate(datasource_names):
                    datasource = self.get_datasource(datasource_name)
                    data_asset_names[datasource_name] = \
                        datasource.get_available_data_asset_names(generator_names[idx])

            elif len(generator_names) == 1:
                datasource = self.get_datasource(datasource_names[0])
                datasource_names[datasource_names[0]] = datasource.get_available_data_asset_names(generator_names)

            else:
                raise ValueError(
                    "If providing generators, you must either specify one generator for each datasource or only "
                    "one datasource."
                )
        else: # generator_names is None
            for datasource_name in datasource_names:
                datasource = self.get_datasource(datasource_name)
                data_asset_names[datasource_name] = datasource.get_available_data_asset_names(None)

        return data_asset_names

    def get_batch(self, data_asset_name, expectation_suite_name="default", batch_kwargs=None, **kwargs):
        """
        Get a batch of data from the specified data_asset_name. Attaches the named expectation_suite, and uses the \
        provided batch_kwargs.

        Args:
            data_asset_name: name of the data asset. The name will be normalized. \
            (See :py:meth:`_normalize_data_asset_name` )
            expectation_suite_name: name of the expectation suite to attach to the data_asset returned
            batch_kwargs: key-value pairs describing the batch of data the datasource should fetch. \
            (See :class:`BatchGenerator` ) If no batch_kwargs are specified, then the context will get the next
            available batch_kwargs for the data_asset.
            **kwargs: additional key-value pairs to pass to the datasource when fetching the batch.

        Returns:
            Great Expectations data_asset with attached expectation_suite and DataContext
        """
        normalized_data_asset_name = self._normalize_data_asset_name(data_asset_name)

        datasource = self.get_datasource(normalized_data_asset_name.datasource)
        if not datasource:
            raise DataContextError(
                "Can't find datasource {0:s} in the config - please check your great_expectations.yml"
            )

        data_asset = datasource.get_batch(normalized_data_asset_name,
                                          expectation_suite_name,
                                          batch_kwargs,
                                          **kwargs)
        return data_asset

    # NOTE: Abe 2019//08/22 : I think we want to change this to the new standard class_name, module_name syntax.
    # Doing this while maintaining backward compatibility to type_s (assuming we choose to do so) will require care.
    def add_datasource(self, name, type_, **kwargs):
        """Add a new datasource to the data context.

        The type\_ parameter must match one of the recognized types for the DataContext

        Args:
            name (str): the name for the new datasource to add
            type_ (str): the type of datasource to add

        Returns:
            datasource (Datasource)
        """
        logger.debug("Starting ConfigOnlyDataContext.add_datasource")

        datasource_class = self._get_datasource_class(type_)
        datasource = datasource_class(name=name, data_context=self, **kwargs)
        self._datasources[name] = datasource
        self._project_config["datasources"][name] = datasource.get_config()

        return datasource

    def get_config(self):
        return self._project_config

    def _get_datasource_class(self, datasource_type):
        if datasource_type == "pandas":
            return PandasDatasource
        elif datasource_type == "dbt":
            return DBTDatasource
        elif datasource_type == "sqlalchemy":
            return SqlAlchemyDatasource
        elif datasource_type == "spark":
            return SparkDFDatasource
        else:
            try:
                # Update to do dynamic loading based on plugin types
                return PandasDatasource
            except ImportError:
                raise
 
    def get_datasource(self, datasource_name="default"):
        """Get the named datasource

        Args:
            datasource_name (str): the name of the datasource from the configuration

        Returns:
            datasource (Datasource)
        """
        if datasource_name in self._datasources:
            return self._datasources[datasource_name]
        elif datasource_name in self._project_config["datasources"]:
            datasource_config = copy.deepcopy(self._project_config["datasources"][datasource_name])
        # elif len(self._project_config["datasources"]) == 1:
        #     datasource_name = list(self._project_config["datasources"])[0]
        #     datasource_config = copy.deepcopy(self._project_config["datasources"][datasource_name])
        else:
            raise ValueError(
                "Unable to load datasource %s -- no configuration found or invalid configuration." % datasource_name
            )
        type_ = datasource_config.pop("type")
        datasource_class= self._get_datasource_class(type_)
        datasource = datasource_class(name=datasource_name, data_context=self, **datasource_config)
        self._datasources[datasource_name] = datasource
        return datasource
            
    def list_expectation_suite_keys(self):
        """Returns a list of available expectation suite keys
        """

        keys = self.stores["expectations_store"].list_keys()
        return keys

    def list_datasources(self):
        """List currently-configured datasources on this context.

        Returns:
            List(dict): each dictionary includes "name" and "type" keys
        """
        return [{"name": key, "type": value["type"]} for key, value in self._project_config["datasources"].items()]

    def _normalize_data_asset_name(self, data_asset_name):
        """Normalizes data_asset_names for a data context.
        
        A data_asset_name is defined per-project and consists of three components that together define a "namespace"
        for data assets, encompassing both expectation suites and batches.

        Within a namespace, an expectation suite effectively defines candidate "types" for batches of data, and
        validating a batch of data determines whether that instance is of the candidate type.

        The data_asset_name namespace consists of three components:

          - a datasource name
          - a generator_name
          - a generator_asset

        It has a string representation consisting of each of those components delimited by a character defined in the
        data_context ('/' by default).

        Args:
            data_asset_name (str): The (unnormalized) data asset name to normalize. The name will be split \
                according to the currently-configured data_asset_name_delimiter

        Returns:
            NormalizedDataAssetName
        """

        if isinstance(data_asset_name, NormalizedDataAssetName):
            return data_asset_name
        elif isinstance(data_asset_name, DataAssetIdentifier):
            return NormalizedDataAssetName(
                datasource=data_asset_name.datasource,
                generator=data_asset_name.generator,
                generator_asset=data_asset_name.generator_asset
            )

        split_name = data_asset_name.split(self.data_asset_name_delimiter)
        
        existing_expectation_suite_keys = self.list_expectation_suite_keys()
        existing_namespaces = []
        for key in existing_expectation_suite_keys:
            existing_namespaces.append(
                NormalizedDataAssetName(
                    key.data_asset_name.datasource,
                    key.data_asset_name.generator,
                    key.data_asset_name.generator_asset,
                )
            )

        if len(split_name) > 3:
            raise DataContextError(
                "Invalid data_asset_name '{data_asset_name}': found too many components using delimiter '{delimiter}'"
                .format(
                        data_asset_name=data_asset_name,
                        delimiter=self.data_asset_name_delimiter
                )
            )
        
        elif len(split_name) == 1:
            # In this case, the name *must* refer to a unique data_asset_name
            provider_names = set()
            generator_asset = split_name[0]
            for normalized_identifier in existing_namespaces:
                curr_generator_asset = normalized_identifier[2]
                if generator_asset == curr_generator_asset:
                    provider_names.add(
                        normalized_identifier
                    )

            # NOTE: Current behavior choice is to continue searching to see whether the namespace is ambiguous
            # based on configured generators *even* if there is *only one* namespace with expectation suites
            # in it.

            # If generators' namespaces are enormous or if they are slow to provide all their available names,
            # that behavior could become unwieldy, and perhaps should be revisited by using the escape hatch
            # commented out below.

            # if len(provider_names) == 1:
            #     return provider_names[0]
            #
            # elif len(provider_names) > 1:
            #     raise DataContextError(
            #         "Ambiguous data_asset_name '{data_asset_name}'. Multiple candidates found: {provider_names}"
            #         .format(data_asset_name=data_asset_name, provider_names=provider_names)
            #     )
                    
            available_names = self.get_available_data_asset_names()
            for datasource in available_names.keys():
                for generator in available_names[datasource].keys():
                    names_set = available_names[datasource][generator]
                    if generator_asset in names_set:
                        provider_names.add(
                            NormalizedDataAssetName(datasource, generator, generator_asset)
                        )
            
            if len(provider_names) == 1:
                return provider_names.pop()

            elif len(provider_names) > 1:
                raise DataContextError(
                    "Ambiguous data_asset_name '{data_asset_name}'. Multiple candidates found: {provider_names}"
                    .format(data_asset_name=data_asset_name, provider_names=provider_names)
                )

            # If we are here, then the data_asset_name does not belong to any configured datasource or generator
            # If there is only a single datasource and generator, we assume the user wants to create a new
            # namespace.
            if (len(available_names.keys()) == 1 and  # in this case, we know that the datasource name is valid
                    len(available_names[datasource].keys()) == 1):
                logger.info("Normalizing to a new generator name.")
                return NormalizedDataAssetName(
                    datasource,
                    generator,
                    generator_asset
                )

            if len(available_names.keys()) == 0:
                raise DataContextError(
                    "No datasource configured: a datasource is required to normalize an incomplete data_asset_name"
                )

            raise DataContextError(
                "Ambiguous data_asset_name: no existing data_asset has the provided name, no generator provides it, "
                " and there are multiple datasources and/or generators configured."
            )

        elif len(split_name) == 2:
            # In this case, the name must be a datasource_name/generator_asset

            # If the data_asset_name is already defined by a config in that datasource, return that normalized name.
            provider_names = set()
            for normalized_identifier in existing_namespaces:
                curr_datasource_name = normalized_identifier[0]
                curr_generator_asset = normalized_identifier[2]
                if curr_datasource_name == split_name[0] and curr_generator_asset == split_name[1]:
                    provider_names.add(normalized_identifier)

            # NOTE: Current behavior choice is to continue searching to see whether the namespace is ambiguous
            # based on configured generators *even* if there is *only one* namespace with expectation suites
            # in it.

            # If generators' namespaces are enormous or if they are slow to provide all their available names,
            # that behavior could become unwieldy, and perhaps should be revisited by using the escape hatch
            # commented out below.

            # if len(provider_names) == 1:
            #     return provider_names[0]
            #
            # elif len(provider_names) > 1:
            #     raise DataContextError(
            #         "Ambiguous data_asset_name '{data_asset_name}'. Multiple candidates found: {provider_names}"
            #         .format(data_asset_name=data_asset_name, provider_names=provider_names)
            #     )

            available_names = self.get_available_data_asset_names()
            for datasource_name in available_names.keys():
                for generator in available_names[datasource_name].keys():
                    generator_assets = available_names[datasource_name][generator]
                    if split_name[0] == datasource_name and split_name[1] in generator_assets:
                        provider_names.add(NormalizedDataAssetName(datasource_name, generator, split_name[1]))

            if len(provider_names) == 1:
                return provider_names.pop()
            
            elif len(provider_names) > 1:
                raise DataContextError(
                    "Ambiguous data_asset_name '{data_asset_name}'. Multiple candidates found: {provider_names}"
                    .format(data_asset_name=data_asset_name, provider_names=provider_names)
                )

            # If we are here, then the data_asset_name does not belong to any configured datasource or generator
            # If there is only a single generator for their provided datasource, we allow the user to create a new
            # namespace.
            if split_name[0] in available_names and len(available_names[split_name[0]]) == 1:
                logger.info("Normalizing to a new generator name.")
                return NormalizedDataAssetName(
                    split_name[0],
                    list(available_names[split_name[0]].keys())[0],
                    split_name[1]
                )

            if len(available_names.keys()) == 0:
                raise DataContextError(
                    "No datasource configured: a datasource is required to normalize an incomplete data_asset_name"
                )

            raise DataContextError(
                "No generator available to produce data_asset_name '{data_asset_name}' "
                "with datasource '{datasource_name}'"
                .format(data_asset_name=data_asset_name, datasource_name=datasource_name)
            )

        elif len(split_name) == 3:
            # In this case, we *do* check that the datasource and generator names are valid, but
            # allow the user to define a new generator asset
            datasources = [datasource["name"] for datasource in self.list_datasources()]
            if split_name[0] in datasources:
                datasource = self.get_datasource(split_name[0])
                generators = [generator["name"] for generator in datasource.list_generators()]
                if split_name[1] in generators:
                    return NormalizedDataAssetName(*split_name)

            raise DataContextError(
                "Invalid data_asset_name: no configured datasource '{datasource_name}' "
                "with generator '{generator_name}'"
                .format(datasource_name=split_name[0], generator_name=split_name[1])
            )

    # TODO: Instead of creating an expectation_suite by default, explicitly define a new create_expectation_suite method.
    def get_expectation_suite(self, data_asset_name, expectation_suite_name="default"):
        """Get or create a named expectation suite for the provided data_asset_name.

        Args:
            data_asset_name (str or NormalizedDataAssetName): the data asset name to which the expectation suite belongs
            expectation_suite_name (str): the name for the expectation suite

        Returns:
            expectation_suite
        """
        if not isinstance(data_asset_name, NormalizedDataAssetName):
            data_asset_name = self._normalize_data_asset_name(data_asset_name)

        key = ExpectationSuiteIdentifier(
            data_asset_name=DataAssetIdentifier(*data_asset_name),
            expectation_suite_name=expectation_suite_name,
        )

        if self.stores["expectations_store"].has_key(key):
            expectation_suite = self.stores["expectations_store"].get(key)
        else:
            expectation_suite = get_empty_expectation_suite(
                self.data_asset_name_delimiter.join(data_asset_name),
                expectation_suite_name
            )

        return expectation_suite

    def save_expectation_suite(self, expectation_suite, data_asset_name=None, expectation_suite_name=None):
        warnings.warn("The save_expectation_suite method is deprecated will be removed in a future release.\n Please use set_expectation_suite instead.", DeprecationWarning)
        self.set_expectation_suite(
            expectation_suite,
            data_asset_name,
            expectation_suite_name,
        )

    def set_expectation_suite(self, expectation_suite, data_asset_name=None, expectation_suite_name=None):
        """Save the provided expectation suite into the DataContext.

        Args:
            expectation_suite: the suite to save
            data_asset_name: the data_asset_name for this expectation suite. If no name is provided, the name will\
                be read from the suite
            expectation_suite_name: the name of this expectation suite. If no name is provided the name will \
                be read from the suite

        Returns:
            None
        """
        if data_asset_name is None:
            try:
                data_asset_name = expectation_suite['data_asset_name']
            except KeyError:
                raise DataContextError(
                    "data_asset_name must either be specified or present in the provided expectation suite")

        if expectation_suite_name is None:
            try:
                expectation_suite_name = expectation_suite['expectation_suite_name']
            except KeyError:
                raise DataContextError(
                    "expectation_suite_name must either be specified or present in the provided expectation suite")

        if not isinstance(data_asset_name, NormalizedDataAssetName):
            data_asset_name = self._normalize_data_asset_name(data_asset_name)

        self.stores["expectations_store"].set(ExpectationSuiteIdentifier(
            data_asset_name=DataAssetIdentifier(*data_asset_name),
            expectation_suite_name=expectation_suite_name,
        ), expectation_suite)

        self._compiled = False

    # TODO: This method will be replaced by DataContextAwareValidationActions.
    def register_validation_results(self, run_id, validation_results, data_asset=None):
        """Process results of a validation run. This method is called by data_asset objects that are connected to
         a DataContext during validation. It performs several actions:
          - store the validation results to a validations_store, if one is configured
          - store a snapshot of the data_asset, if so configured and a compatible data_asset is available
          - perform a callback action using the validation results, if one is configured
          - retrieve validation results referenced in other parameterized expectations and store them in the \
            evaluation parameter store.

        Args:
            run_id: the run_id for which to register validation results
            validation_results: the validation results object
            data_asset: the data_asset to snapshot, if snapshot is configured

        Returns:
            validation_results: Validation results object, with updated meta information including references to \
            stored data, if appropriate
        """

        try:
            data_asset_name = validation_results["meta"]["data_asset_name"]
        except KeyError:
            logger.warning("No data_asset_name found in validation results; using '_untitled'")
            data_asset_name = "_untitled"

        try:
            expectation_suite_name = validation_results["meta"]["expectation_suite_name"]
        except KeyError:
            logger.warning("No expectation_suite_name found in validation results; using '_untitled'")
            expectation_suite_name = "_untitled"

        try:
            normalized_data_asset_name = self._normalize_data_asset_name(data_asset_name)
        except DataContextError:
            logger.warning(
                "Registering validation results for a data_asset_name that cannot be normalized in this context."
            )

        expectation_suite_name = validation_results["meta"].get("expectation_suite_name", "default")

        # NOTE : Once we have consistent type generation at the source, this repacking logic will be unnecessary.
        key = ValidationResultIdentifier(
            coerce_types=True,
            **{
                "expectation_suite_identifier": {
                    "data_asset_name": tuple(normalized_data_asset_name),
                    "expectation_suite_name": expectation_suite_name,
                },
                "run_id": run_id
            })

        if "local_validation_result_store" in self.stores:
            self.stores.local_validation_result_store.set(
                key=key,
                value=validation_results
            )

        if "result_callback" in self._project_config:
            result_callback = self._project_config["result_callback"]
            if isinstance(result_callback, dict) and "slack" in result_callback:
                get_slack_callback(result_callback["slack"])(validation_results)
            else:
                logger.warning("Unrecognized result_callback configuration.")

        if validation_results["success"] is False and "data_asset_snapshot_store" in self.stores:
            logging.debug("Storing validation results to data_asset_snapshot_store")
            self.stores.data_asset_snapshot_store.set(
                key=key,
                value=data_asset
            )

        self.extract_and_store_parameters_from_validation_results(
            validation_results,
            data_asset_name,
            expectation_suite_name,
            run_id,
        )

        return validation_results

    def extract_and_store_parameters_from_validation_results(self, validation_results, data_asset_name, expectation_suite_name, run_id):

        if not self._compiled:
            self._compile()

        if ("meta" not in validation_results or
                "data_asset_name" not in validation_results["meta"] or
                "expectation_suite_name" not in validation_results["meta"]
        ):
            logger.warning(
                "Both data_asset_name and expectation_suite_name must be in validation results to "
                "register evaluation parameters."
            )
            return

        elif (data_asset_name not in self._compiled_parameters["data_assets"] or
              expectation_suite_name not in self._compiled_parameters["data_assets"][data_asset_name]):
            # This is fine; short-circuit since we do not need to register any results from this dataset.
            return
        
        for result in validation_results['results']:
            # Unoptimized: loop over all results and check if each is needed
            expectation_type = result['expectation_config']['expectation_type']
            if expectation_type in self._compiled_parameters["data_assets"][data_asset_name][expectation_suite_name]:
                # First, bind column-style parameters
                if (("column" in result['expectation_config']['kwargs']) and 
                    ("columns" in self._compiled_parameters["data_assets"][data_asset_name][expectation_suite_name][expectation_type]) and
                    (result['expectation_config']['kwargs']["column"] in
                    self._compiled_parameters["data_assets"][data_asset_name][expectation_suite_name][expectation_type]["columns"])):

                    column = result['expectation_config']['kwargs']["column"]
                    # Now that we have a small search space, invert logic, and look for the parameters in our result
                    for type_key, desired_parameters in self._compiled_parameters["data_assets"][data_asset_name][expectation_suite_name][expectation_type]["columns"][column].items():
                        # value here is the set of desired parameters under the type_key
                        for desired_param in desired_parameters:
                            desired_key = desired_param.split(":")[-1]
                            if type_key == "result" and desired_key in result['result']:
                                self.set_parameters_in_evaluation_parameter_store_by_run_id_and_key(run_id, desired_param, result["result"][desired_key])
                            elif type_key == "details" and desired_key in result["result"]["details"]:
                                self.set_parameters_in_evaluation_parameter_store_by_run_id_and_key(run_id, desired_param, result["result"]["details"])
                            else:
                                logger.warning("Unrecognized key for parameter %s" % desired_param)
                
                # Next, bind parameters that do not have column parameter
                for type_key, desired_parameters in self._compiled_parameters["data_assets"][data_asset_name][expectation_suite_name][expectation_type].items():
                    if type_key == "columns":
                        continue
                    for desired_param in desired_parameters:
                        desired_key = desired_param.split(":")[-1]
                        if type_key == "result" and desired_key in result['result']:
                            self.set_parameters_in_evaluation_parameter_store_by_run_id_and_key(run_id, desired_param, result["result"][desired_key])
                        elif type_key == "details" and desired_key in result["result"]["details"]:
                            self.set_parameters_in_evaluation_parameter_store_by_run_id_and_key(run_id, desired_param, result["result"]["details"])
                        else:
                            logger.warning("Unrecognized key for parameter %s" % desired_param)

    @property
    def evaluation_parameter_store(self):
        return self.stores[self._project_config.evaluation_parameter_store_name]

    def set_parameters_in_evaluation_parameter_store_by_run_id_and_key(self, run_id, key, value):
        """Store a new validation parameter.

        Args:
            run_id: current run_id
            key: parameter key
            value: parameter value

        Returns:
            None
        """
        run_params = self.get_parameters_in_evaluation_parameter_store_by_run_id(run_id)
        run_params[key] = value
        self.evaluation_parameter_store.set(run_id, run_params)

    def get_parameters_in_evaluation_parameter_store_by_run_id(self, run_id):
        """Fetches all validation parameters for a given run_id.

        Args:
            run_id: current run_id
            key: parameter key
            value: parameter value

        Returns:
            None
        """
        if self.evaluation_parameter_store.has_key(run_id):
            return copy.deepcopy(
                self.evaluation_parameter_store.get(run_id)
            )
        else:
            return {}

    #NOTE: Abe 2019/08/22 : Can we rename this to _compile_all_evaluation_parameters_from_expectation_suites, or something similar?
    # A more descriptive name would have helped me grok this faster when I first encountered it
    def _compile(self):
        """Compiles all current expectation configurations in this context to be ready for result registration.
        
        Compilation only respects parameters with a URN structure beginning with urn:great_expectations:validations
        It splits parameters by the : (colon) character; valid URNs must have one of the following structures to be
        automatically recognized.

        "urn" : "great_expectations" : "validations" : data_asset_name : expectation_suite_name : "expectations" : expectation_name : "columns" : column_name : "result": result_key
         [0]            [1]                 [2]              [3]                   [4]                  [5]             [6]              [7]         [8]        [9]        [10]
        
        "urn" : "great_expectations" : "validations" : data_asset_name : expectation_suite_name : "expectations" : expectation_name : "columns" : column_name : "details": details_key
         [0]            [1]                 [2]              [3]                   [4]                  [5]             [6]              [7]         [8]        [9]         [10]

        "urn" : "great_expectations" : "validations" : data_asset_name : expectation_suite_name : "expectations" : expectation_name : "result": result_key
         [0]            [1]                 [2]              [3]                  [4]                  [5]              [6]              [7]         [8]

        "urn" : "great_expectations" : "validations" : data_asset_name : expectation_suite_name : "expectations" : expectation_name : "details": details_key
         [0]            [1]                 [2]              [3]                  [4]                   [5]             [6]              [7]        [8]

         Parameters are compiled to the following structure:

         :: json

         {
             "raw": <set of all parameters requested>
             "data_assets": {
                 data_asset_name: {
                    expectation_suite_name: {
                        expectation_name: {
                            "details": <set of details parameter values requested>
                            "result": <set of result parameter values requested>
                            column_name: {
                                "details": <set of details parameter values requested>
                                "result": <set of result parameter values requested>
                            }
                        }
                    }
                 }
             }
         }


        """

        # Full recompilation every time
        self._compiled_parameters = {
            "raw": set(),
            "data_assets": {}
        }

        for key in self.stores["expectations_store"].list_keys():
            config = self.stores["expectations_store"].get(key)
            for expectation in config["expectations"]:
                for _, value in expectation["kwargs"].items():
                    if isinstance(value, dict) and '$PARAMETER' in value:
                        # Compile *only* respects parameters in urn structure
                        # beginning with urn:great_expectations:validations
                        if value["$PARAMETER"].startswith("urn:great_expectations:validations:"):
                            column_expectation = False
                            parameter = value["$PARAMETER"]
                            self._compiled_parameters["raw"].add(parameter)
                            param_parts = parameter.split(":")
                            try:
                                data_asset_name = param_parts[3]
                                expectation_suite_name = param_parts[4]
                                expectation_name = param_parts[6]
                                if param_parts[7] == "columns":
                                    column_expectation = True
                                    column_name = param_parts[8]
                                    param_key = param_parts[9]
                                else:
                                    param_key = param_parts[7]
                            except IndexError:
                                logger.warning("Invalid parameter urn (not enough parts): %s" % parameter)
                                continue

                            if data_asset_name not in self._compiled_parameters["data_assets"]:
                                self._compiled_parameters["data_assets"][data_asset_name] = {}

                            if expectation_suite_name not in self._compiled_parameters["data_assets"][data_asset_name]:
                                self._compiled_parameters["data_assets"][data_asset_name][expectation_suite_name] = {}

                            if expectation_name not in self._compiled_parameters["data_assets"][data_asset_name][expectation_suite_name]:
                                self._compiled_parameters["data_assets"][data_asset_name][expectation_suite_name][expectation_name] = {}

                            if column_expectation:
                                if "columns" not in self._compiled_parameters["data_assets"][data_asset_name][expectation_suite_name][expectation_name]:
                                    self._compiled_parameters["data_assets"][data_asset_name][expectation_suite_name][expectation_name]["columns"] = {}
                                if column_name not in self._compiled_parameters["data_assets"][data_asset_name][expectation_suite_name][expectation_name]["columns"]:
                                    self._compiled_parameters["data_assets"][data_asset_name][expectation_suite_name][expectation_name]["columns"][column_name] = {}
                                if param_key not in self._compiled_parameters["data_assets"][data_asset_name][expectation_suite_name][expectation_name]["columns"][column_name]:
                                    self._compiled_parameters["data_assets"][data_asset_name][expectation_suite_name][expectation_name]["columns"][column_name][param_key] = set()
                                self._compiled_parameters["data_assets"][data_asset_name][expectation_suite_name][expectation_name]["columns"][column_name][param_key].add(parameter)
                            
                            elif param_key in ["result", "details"]:
                                if param_key not in self._compiled_parameters["data_assets"][data_asset_name][expectation_suite_name][expectation_name]:
                                    self._compiled_parameters["data_assets"][data_asset_name][expectation_suite_name][expectation_name][param_key] = set()
                                self._compiled_parameters["data_assets"][data_asset_name][expectation_suite_name][expectation_name][param_key].add(parameter)
                            
                            else:
                                logger.warning("Invalid parameter urn (unrecognized structure): %s" % parameter)

        self._compiled = True

    # TDOD : Deprecate this method in favor of Stores.
    def write_resource(
            self,
            resource,  # bytes
            resource_name,  # name to be used inside namespace, e.g. "my_file.html"
            resource_store,  # store to use to write the resource
            resource_namespace=None,  # An arbitrary name added to the resource namespace
            data_asset_name=None,  # A name that will be normalized by the data_context and used in the namespace
            expectation_suite_name=None,  # A string that is part of the namespace
            run_id=None
    ):  # A string that is part of the namespace
        """Writes the bytes in "resource" according to the resource_store's writing method, with a name constructed
        as follows:

        resource_namespace/run_id/data_asset_name/expectation_suite_name/resource_name

        If any of those components is None, it is omitted from the namespace.

        Args:
            resource:
            resource_name:
            resource_store:
            resource_namespace:
            data_asset_name:
            expectation_suite_name:
            run_id:

        Returns:
            A dictionary describing how to locate the resource (specific to resource_store type)
        """
        logger.debug("Starting DatContext.write_resource")

        if resource_store is None:
            logger.error("No resource store specified")
            return

        resource_locator_info = {}

        if resource_store['type'] == "s3":
            raise NotImplementedError("s3 is not currently a supported resource_store type for writing")
        elif resource_store['type'] == 'filesystem':
            resource_store = self._normalize_store_path(resource_store)
            path_components = [resource_store['base_directory']]
            if resource_namespace is not None:
                path_components.append(resource_namespace)
            if run_id is not None:
                path_components.append(run_id)
            if data_asset_name is not None:
                if not isinstance(data_asset_name, NormalizedDataAssetName):
                    normalized_name = self._normalize_data_asset_name(data_asset_name)
                else:
                    normalized_name = data_asset_name
                if expectation_suite_name is not None:
                    path_components.append(self._get_normalized_data_asset_name_filepath(normalized_name, expectation_suite_name, base_path="", file_extension=""))
                else:
                    path_components.append(
                        self._get_normalized_data_asset_name_filepath(normalized_name, "",
                                                                      base_path="", file_extension=""))
            else:
                if expectation_suite_name is not None:
                    path_components.append(expectation_suite_name)

            path_components.append(resource_name)

            path = os.path.join(
                *path_components
            )
            safe_mmkdir(os.path.dirname(path))
            with open(path, "w") as writer:
                writer.write(resource)

            resource_locator_info['path'] = path
        else:
            raise DataContextError("Unrecognized resource store type.")

        return resource_locator_info


    def get_validation_result(
        self,
        data_asset_name,
        expectation_suite_name="default",
        run_id=None,
        validations_store_name="local_validation_result_store",
        failed_only=False,
    ):
        """Get validation results from a configured store.

        Args:
            data_asset_name: name of data asset for which to get validation result
            expectation_suite_name: expectation_suite name for which to get validation result (default: "default")
            run_id: run_id for which to get validation result (if None, fetch the latest result by alphanumeric sort)
            validations_store_name: the name of the store from which to get validation results
            failed_only: if True, filter the result to return only failed expectations

        Returns:
            validation_result

        """

        selected_store = self.stores[validations_store_name]
        if not isinstance(data_asset_name, NormalizedDataAssetName):
            data_asset_name = self._normalize_data_asset_name(data_asset_name)

        if not isinstance(data_asset_name, DataAssetIdentifier):
            data_asset_name = DataAssetIdentifier(
                datasource=data_asset_name.datasource,
                generator=data_asset_name.generator,
                generator_asset=data_asset_name.generator_asset
            )


        if run_id == None:
            #Get most recent run id
            # NOTE : This method requires a (potentially very inefficient) list_keys call.
            # It should probably move to live in an appropriate Store class,
            # but when we do so, that Store will need to function as more than just a key-value Store.
            key_list = selected_store.list_keys()
            run_id_set = set([key.run_id for key in key_list])
            run_id = max(run_id_set)

        key = ValidationResultIdentifier(
                expectation_suite_identifier=ExpectationSuiteIdentifier(
                    data_asset_name=data_asset_name,
                    expectation_suite_name=expectation_suite_name
                ),
                run_id=run_id
            )
        results_dict = selected_store.get(key)

        #TODO: This should be a convenience method of ValidationResultSuite
        if failed_only:
            failed_results_list = [result for result in results_dict["results"] if not result["success"]]
            results_dict["results"] = failed_results_list
            return results_dict
        else:
            return results_dict

    def update_return_obj(self, data_asset, return_obj):
        """Helper called by data_asset.

        Args:
            data_asset: The data_asset whose validation produced the current return object
            return_obj: the return object to update

        Returns:
            return_obj: the return object, potentially changed into a widget by the configured expectation explorer
        """
        return return_obj

    def build_data_documentation(self, site_names=None, data_asset_name=None):
        """
        TODO: Documentation needed

        Returns:
            A dictionary with the names of the updated data documentation sites as keys and the the location info
            of their index.html files as values
        """
        logger.debug("Starting DataContext.build_data_documentation")

        index_page_locator_infos = {}

        # construct the config (merge defaults with specifics)

        data_docs_config = self._project_config.get('data_docs')
        if data_docs_config:
            logger.debug("Found data_docs_config. Building sites...")
            sites = data_docs_config.get('sites', [])
            for site_name, site_config in sites.items():
                logger.debug("Building site %s" % site_name,)
                if (site_names and site_name in site_names) or not site_names or len(site_names) == 0:
                    #TODO: get the builder class
                    #TODO: build the site config by using defaults if needed
                    complete_site_config = site_config
                    index_page_locator_info = SiteBuilder.build(self, complete_site_config, specified_data_asset_name=data_asset_name)
                    if index_page_locator_info:
                        index_page_locator_infos[site_name] = index_page_locator_info
        else:
            logger.debug("No data_docs_config found. No site(s) built.")

        return index_page_locator_infos

    def profile_datasource(self,
                           datasource_name,
                           generator_name=None,
                           data_assets=None,
                           max_data_assets=20,
                           profile_all_data_assets=True,
                           profiler=BasicDatasetProfiler,
                           dry_run=False):
        """Profile the named datasource using the named profiler.

        Args:
            datasource_name: the name of the datasource for which to profile data_assets
            generator_name: the name of the generator to use to get batches
            data_assets: list of data asset names to profile
            max_data_assets: if the number of data assets the generator yields is greater than this max_data_assets,
                profile_all_data_assets=True is required to profile all
            profile_all_data_assets: when True, all data assets are profiled, regardless of their number
            profiler: the profiler class to use
            dry_run: when true, the method checks arguments and reports if can profile or specifies the arguments that are missing

        Returns:
            A dictionary::

                {
                    "success": True/False,
                    "results": List of (expectation_suite, EVR) tuples for each of the data_assets found in the datasource
                }

            When success = False, the error details are under "error" key
        """

        if not dry_run:
            logger.info("Profiling '%s' with '%s'" % (datasource_name, profiler.__name__))

        profiling_results = {}

        # Get data_asset_name_list
        data_asset_names = self.get_available_data_asset_names(datasource_name)
        if generator_name is None:
            if len(data_asset_names[datasource_name].keys()) == 1:
                generator_name = list(data_asset_names[datasource_name].keys())[0]
        if generator_name not in data_asset_names[datasource_name]:
            raise ProfilerError("Generator %s not found for datasource %s" % (generator_name, datasource_name))

        data_asset_name_list = list(data_asset_names[datasource_name][generator_name])
        total_data_assets = len(data_asset_name_list)

        if data_assets and len(data_assets) > 0:
            not_found_data_assets = [name for name in data_assets if name not in data_asset_name_list]
            if len(not_found_data_assets) > 0:
                profiling_results = {
                    'success': False,
                    'error': {
                        'code': DataContext.PROFILING_ERROR_CODE_SPECIFIED_DATA_ASSETS_NOT_FOUND,
                        'not_found_data_assets': not_found_data_assets,
                        'data_assets': data_asset_name_list
                    }
                }
                return profiling_results


            data_asset_name_list = data_assets
            data_asset_name_list.sort()
            total_data_assets = len(data_asset_name_list)
            if not dry_run:
                logger.info("Profiling the white-listed data assets: %s, alphabetically." % (",".join(data_asset_name_list)))
        else:
            if profile_all_data_assets:
                data_asset_name_list.sort()
            else:
                if total_data_assets > max_data_assets:
                    profiling_results = {
                        'success': False,
                        'error': {
                            'code': DataContext.PROFILING_ERROR_CODE_TOO_MANY_DATA_ASSETS,
                            'num_data_assets': total_data_assets,
                            'data_assets': data_asset_name_list
                        }
                    }
                    return profiling_results

        if not dry_run:
            logger.info("Profiling all %d data assets from generator %s" % (len(data_asset_name_list), generator_name))
        else:
            logger.info("Found %d data assets from generator %s" % (len(data_asset_name_list), generator_name))

        profiling_results['success'] = True

        if not dry_run:
            profiling_results['results'] = []
            total_columns, total_expectations, total_rows, skipped_data_assets = 0, 0, 0, 0
            total_start_time = datetime.datetime.now()
            # run_id = total_start_time.isoformat().replace(":", "") + "Z"
            run_id = "profiling"

            for name in data_asset_name_list:
                logger.info("\tProfiling '%s'..." % name)
                try:
                    start_time = datetime.datetime.now()

                    # FIXME: There needs to be an affordance here to limit to 100 rows, or downsample, etc.
                    batch = self.get_batch(
                        data_asset_name=NormalizedDataAssetName(datasource_name, generator_name, name),
                        expectation_suite_name=profiler.__name__
                    )

                    if not profiler.validate(batch):
                        raise ProfilerError(
                            "batch '%s' is not a valid batch for the '%s' profiler" % (name, profiler.__name__)
                        )

                    # Note: This logic is specific to DatasetProfilers, which profile a single batch. Multi-batch profilers
                    # will have more to unpack.
                    expectation_suite, validation_result = profiler.profile(batch, run_id=run_id)
                    profiling_results['results'].append((expectation_suite, validation_result))

                    if isinstance(batch, Dataset):
                        # For datasets, we can produce some more detailed statistics
                        row_count = batch.get_row_count()
                        total_rows += row_count
                        new_column_count = len(set([exp["kwargs"]["column"] for exp in expectation_suite["expectations"] if "column" in exp["kwargs"]]))
                        total_columns += new_column_count

                    new_expectation_count = len(expectation_suite["expectations"])
                    total_expectations += new_expectation_count

                    self.set_expectation_suite(expectation_suite)
                    duration = (datetime.datetime.now() - start_time).total_seconds()
                    logger.info("\tProfiled %d columns using %d rows from %s (%.3f sec)" %
                                (new_column_count, row_count, name, duration))

                except ProfilerError as err:
                    logger.warning(err.message)
                except IOError as exc:
                    logger.warning("IOError while profiling %s. (Perhaps a loading error?) Skipping." % (name))
                    logger.debug(str(exc))
                    skipped_data_assets += 1
                # FIXME: this is a workaround for catching SQLAlchemny exceptions without taking SQLAlchemy dependency.
                # Think how to avoid this.
                except Exception as e:
                    logger.warning("Exception while profiling %s. (Perhaps a loading error?) Skipping." % (name))
                    logger.debug(str(e))
                    skipped_data_assets += 1

            total_duration = (datetime.datetime.now() - total_start_time).total_seconds()
            logger.info("""
    Profiled %d of %d named data assets, with %d total rows and %d columns in %.2f seconds.
    Generated, evaluated, and stored %d candidate Expectations.
    Note: You will need to review and revise Expectations before using them in production.""" % (
                len(data_asset_name_list),
                total_data_assets,
                total_rows,
                total_columns,
                total_duration,
                total_expectations,
            ))
            if skipped_data_assets > 0:
                logger.warning("Skipped %d data assets due to errors." % skipped_data_assets)

        profiling_results['success'] = True
        return profiling_results


class DataContext(ConfigOnlyDataContext):
    """A DataContext represents a Great Expectations project. It organizes storage and access for
    expectation suites, datasources, notification settings, and data fixtures.

    The DataContext is configured via a yml file stored in a directory called great_expectations; the configuration file
    as well as managed expectation suites should be stored in version control.

    Use the `create` classmethod to create a new empty config, or instantiate the DataContext
    by passing the path to an existing data context root directory.

    DataContexts use data sources you're already familiar with. Generators help introspect data stores and data execution
    frameworks (such as airflow, Nifi, dbt, or dagster) to describe and produce batches of data ready for analysis. This
    enables fetching, validation, profiling, and documentation of  your data in a way that is meaningful within your
    existing infrastructure and work environment.

    DataContexts use a datasource-based namespace, where each accessible type of data has a three-part
    normalized *data_asset_name*, consisting of *datasource/generator/generator_asset*.

    - The datasource actually connects to a source of materialized data and returns Great Expectations DataAssets \
      connected to a compute environment and ready for validation.

    - The Generator knows how to introspect datasources and produce identifying "batch_kwargs" that define \
      particular slices of data.

    - The generator_asset is a specific name -- often a table name or other name familiar to users -- that \
      generators can slice into batches.

    An expectation suite is a collection of expectations ready to be applied to a batch of data. Since
    in many projects it is useful to have different expectations evaluate in different contexts--profiling
    vs. testing; warning vs. error; high vs. low compute; ML model or dashboard--suites provide a namespace
    option for selecting which expectations a DataContext returns.

    In many simple projects, the datasource or generator name may be omitted and the DataContext will infer
    the correct name when there is no ambiguity.

    Similarly, if no expectation suite name is provided, the DataContext will assume the name "default".
    """

    # def __init__(self, config, filepath, data_asset_name_delimiter='/'):
    def __init__(self, context_root_dir=None, data_asset_name_delimiter='/'):

        # Determine the "context root directory" - this is the parent of "great_expectations" dir
        if context_root_dir is None:
            context_root_dir = self.find_context_root_dir()
        context_root_directory = os.path.abspath(context_root_dir)
        self._context_root_directory = context_root_directory

        project_config = self._load_project_config()

        super(DataContext, self).__init__(
            project_config,
            context_root_directory,
            data_asset_name_delimiter,
        )

    # TODO : This should use a Store so that the DataContext doesn't need to be aware of reading and writing to disk.
    def _load_project_config(self):
        """Loads the project configuration file."""
        try:
            with open(os.path.join(self.root_directory, "great_expectations.yml"), "r") as data:
                config = yaml.load(data)

                if config["stores"] == None:
                    config["stores"] = {}

                return DataContextConfig(**config)

        except IOError:
            raise ConfigNotFoundError(self.root_directory)

    # TODO : This should use a Store so that the DataContext doesn't need to be aware of reading and writing to disk.
    def _save_project_config(self):
        """Save the current project to disk."""
        logger.debug("Starting DataContext._save_project_config")

        config_filepath = os.path.join(self.root_directory, "great_expectations.yml")
        with open(config_filepath, "w") as data:
            #Note: I don't know how this method preserves commenting, but it seems to work
            config = copy.deepcopy(
                dict(self._project_config)
            )

            #the expectation_store shouldn't appear in the list
            del config["stores"]["expectations_store"]

            yaml.dump(config, data)

    def add_store(self, store_name, store_config):
        logger.debug("Starting DataContext.add_store")
        
        new_store = super(DataContext, self).add_store(store_name, store_config)
        self._save_project_config()
        return new_store


    def add_datasource(self, name, type_, **kwargs):
        logger.debug("Starting DataContext.add_datasource")

        new_datasource = super(DataContext, self).add_datasource(name, type_, **kwargs)
        self._save_project_config()

        return new_datasource
      
    def find_context_root_dir(self):
        if os.path.isdir("../notebooks") and os.path.isfile("../great_expectations.yml"):
            return "../"
        elif os.path.isdir("./great_expectations") and \
                os.path.isfile("./great_expectations/great_expectations.yml"):
            return "./great_expectations"
        elif os.path.isdir("./") and os.path.isfile("./great_expectations.yml"):
            return "./"
        else:
            raise DataContextError(
                "Unable to locate context root directory. Please provide a directory name."
            )

class ExplorerDataContext(DataContext):

    def __init__(self, context_root_dir=None, expectation_explorer=True, data_asset_name_delimiter='/'):
        """
            expectation_explorer: If True, load the expectation explorer manager, which will modify GE return objects \
            to include ipython notebook widgets.
        """

        super(ExplorerDataContext, self).__init__(
            context_root_dir,
            data_asset_name_delimiter,
        )

        self._expectation_explorer = expectation_explorer
        if expectation_explorer:
            from great_expectations.jupyter_ux.expectation_explorer import ExpectationExplorer
            self._expectation_explorer_manager = ExpectationExplorer()

    def update_return_obj(self, data_asset, return_obj):
        """Helper called by data_asset.

        Args:
            data_asset: The data_asset whose validation produced the current return object
            return_obj: the return object to update

        Returns:
            return_obj: the return object, potentially changed into a widget by the configured expectation explorer
        """
        if self._expectation_explorer:
            return self._expectation_explorer_manager.create_expectation_widget(data_asset, return_obj)
        else:
            return return_obj<|MERGE_RESOLUTION|>--- conflicted
+++ resolved
@@ -201,33 +201,6 @@
         self._stores[store_name] = new_store
         return new_store
 
-<<<<<<< HEAD
-    def _init_store_from_config(self, config):
-        typed_config = StoreMetaConfig(
-            coerce_types=True,
-            **config
-        )
-        if "store_config" not in typed_config:
-            typed_config.store_config = {}
-
-        # TODO: Switch this over to ..util.get_class_from_module_name_and_class_name
-        loaded_module = importlib.import_module(typed_config.module_name)
-        loaded_class = getattr(loaded_module, typed_config.class_name)
-
-        typed_sub_config = loaded_class.get_config_class()(
-            coerce_types=True,
-            **typed_config.store_config
-        )
-
-        instantiated_store = loaded_class(
-            config=typed_sub_config,
-            root_directory=self.root_directory,
-        )
-
-        return instantiated_store
-
-=======
->>>>>>> eb12190f
     def _normalize_absolute_or_relative_path(self, path):
         if os.path.isabs(path):
             return path
