# -*- coding: utf-8 -*-
import glob
import os
import json
import logging
import shutil
import webbrowser

from marshmallow import ValidationError
from ruamel.yaml import YAML, YAMLError
import sys
import copy
import errno
from six import string_types
import datetime
import warnings

from great_expectations.core import ExpectationSuite, NamespaceAwareExpectationSuite
from great_expectations.data_context.types.base import DataContextConfig, dataContextConfigSchema
from great_expectations.data_context.util import file_relative_path, substitute_config_variable
from .util import safe_mmkdir, substitute_all_config_variables
from ..types.base import DotDict

import great_expectations.exceptions as ge_exceptions

# FIXME : Consolidate all builder files and classes in great_expectations/render/builder, to make it clear that they aren't renderers.


try:
    from urllib.parse import urlparse
except ImportError:
    from urlparse import urlparse

from great_expectations.dataset import Dataset
from great_expectations.datasource import (
    PandasDatasource,
    SqlAlchemyDatasource,
    SparkDFDatasource,
    DBTDatasource
)
from great_expectations.profile.basic_dataset_profiler import BasicDatasetProfiler
from great_expectations.profile.basic_dataset_profiler import SampleExpectationsDatasetProfiler

from .types import (
    DataAssetIdentifier,
    ExpectationSuiteIdentifier,
    ValidationResultIdentifier,
)

from .templates import (
    PROJECT_TEMPLATE,
    CONFIG_VARIABLES_INTRO,
    CONFIG_VARIABLES_TEMPLATE,
)
from .util import (
    load_class,
    instantiate_class_from_config
)

try:
    from sqlalchemy.exc import SQLAlchemyError
except ImportError:
    # We'll redefine this error in code below to catch ProfilerError, which is caught above, so SA errors will
    # just fall through
    SQLAlchemyError = ge_exceptions.ProfilerError

logger = logging.getLogger(__name__)
yaml = YAML()
yaml.indent(mapping=2, sequence=4, offset=2)
yaml.default_flow_style = False

ALLOWED_DELIMITERS = ['.', '/']


class ConfigOnlyDataContext(object):
    """
    This class implements most of the functionality of DataContext, with a few exceptions.

    1. ConfigOnlyDataContext does not attempt to keep its project_config in sync with a file on disc.
    2. ConfigOnlyDataContext doesn't attempt to "guess" paths or objects types. Instead, that logic is pushed
        into DataContext class.

    Together, these changes make ConfigOnlyDataContext class more testable.

    DataContext itself inherits from ConfigOnlyDataContext. It behaves essentially the same as the v0.7.*
        implementation of DataContext.
    """

    PROFILING_ERROR_CODE_TOO_MANY_DATA_ASSETS = 2
    PROFILING_ERROR_CODE_SPECIFIED_DATA_ASSETS_NOT_FOUND = 3
    UNCOMMITTED_DIRECTORIES = ["data_docs", "samples", "validations"]
    BASE_DIRECTORIES = [
        "datasources",
        "expectations",
        "notebooks",
        "plugins",
        "uncommitted",
    ]
    NOTEBOOK_SUBDIRECTORIES = ["pandas", "spark", "sql"]
    GE_DIR = "great_expectations"
    GE_YML = "great_expectations.yml"

    # TODO: Consider moving this to DataContext, instead of ConfigOnlyDataContext, since it writes to disc.
    @classmethod
    def create(cls, project_root_dir=None):
        """
        Build a new great_expectations directory and DataContext object in the provided project_root_dir.

        `create` will not create a new "great_expectations" directory in the provided folder, provided one does not
        already exist. Then, it will initialize a new DataContext in that folder and write the resulting config.

        Args:
            project_root_dir: path to the root directory in which to create a new great_expectations directory

        Returns:
            DataContext
        """

        if not os.path.isdir(project_root_dir):
            raise ge_exceptions.DataContextError(
                "The project_root_dir must be an existing directory in which "
                "to initialize a new DataContext"
            )

        ge_dir = os.path.join(project_root_dir, cls.GE_DIR)
        safe_mmkdir(ge_dir, exist_ok=True)
        cls.scaffold_directories(ge_dir)

        if os.path.isfile(os.path.join(ge_dir, cls.GE_YML)):
            message = """Warning. An existing `{}` was found here: {}.
    - No action was taken.""".format(cls.GE_YML, ge_dir)
            warnings.warn(message)
        else:
            cls.write_project_template_to_disk(ge_dir)

        if os.path.isfile(os.path.join(ge_dir, "notebooks")):
            message = """Warning. An existing `notebooks` directory was found here: {}.
    - No action was taken.""".format(ge_dir)
            warnings.warn(message)
        else:
            cls.scaffold_notebooks(ge_dir)

        uncommitted_dir = os.path.join(ge_dir, "uncommitted")
        if os.path.isfile(os.path.join(uncommitted_dir, "config_variables.yml")):
            message = """Warning. An existing `config_variables.yml` was found here: {}.
    - No action was taken.""".format(uncommitted_dir)
            warnings.warn(message)
        else:
            cls.write_config_variables_template_to_disk(uncommitted_dir)

        return cls(ge_dir)

    @classmethod
    def all_uncommitted_directories_exist(cls, ge_dir):
        """Check if all uncommitted direcotries exist."""
        uncommitted_dir = os.path.join(ge_dir, "uncommitted")
        for directory in cls.UNCOMMITTED_DIRECTORIES:
            if not os.path.isdir(os.path.join(uncommitted_dir, directory)):
                return False

        return True

    @classmethod
    def config_variables_yml_exist(cls, ge_dir):
        """Check if all config_variables.yml exists."""
        path_to_yml = os.path.join(ge_dir, cls.GE_YML)

        # TODO this is so brittle and gross
        with open(path_to_yml, "r") as f:
            config = yaml.load(f)
        config_var_path = config.get("config_variables_file_path")
        config_var_path = os.path.join(ge_dir, config_var_path)
        return os.path.isfile(config_var_path)

    @classmethod
    def write_config_variables_template_to_disk(cls, uncommitted_dir):
        safe_mmkdir(uncommitted_dir)
        config_var_file = os.path.join(uncommitted_dir, "config_variables.yml")
        with open(config_var_file, "w") as template:
            template.write(CONFIG_VARIABLES_TEMPLATE)

    @classmethod
    def write_project_template_to_disk(cls, ge_dir):
        file_path = os.path.join(ge_dir, cls.GE_YML)
        with open(file_path, "w") as template:
            template.write(PROJECT_TEMPLATE)

    @classmethod
    def scaffold_directories(cls, base_dir):
        """Safely create GE directories for a new project."""
        safe_mmkdir(base_dir, exist_ok=True)
        open(os.path.join(base_dir, ".gitignore"), 'w').write("uncommitted/")

        for directory in cls.BASE_DIRECTORIES:
            if directory == "plugins":
                plugins_dir = os.path.join(base_dir, directory)
                safe_mmkdir(plugins_dir, exist_ok=True)
                safe_mmkdir(os.path.join(plugins_dir, "custom_data_docs"), exist_ok=True)
                safe_mmkdir(os.path.join(plugins_dir, "custom_data_docs", "views"), exist_ok=True)
                safe_mmkdir(os.path.join(plugins_dir, "custom_data_docs", "renderers"), exist_ok=True)
                safe_mmkdir(os.path.join(plugins_dir, "custom_data_docs", "styles"), exist_ok=True)
                cls.scaffold_custom_data_docs(plugins_dir)
            else:
                safe_mmkdir(os.path.join(base_dir, directory), exist_ok=True)

        uncommitted_dir = os.path.join(base_dir, "uncommitted")

        for new_directory in cls.UNCOMMITTED_DIRECTORIES:
            new_directory_path = os.path.join(uncommitted_dir, new_directory)
            safe_mmkdir(
                new_directory_path,
                exist_ok=True
            )
            if new_directory == "data_docs":
                cls.scaffold_data_docs_static_assets_directory(new_directory_path)

        notebook_path = os.path.join(base_dir, "notebooks")
        for subdir in cls.NOTEBOOK_SUBDIRECTORIES:
            safe_mmkdir(os.path.join(notebook_path, subdir), exist_ok=True)

    @classmethod
    def scaffold_custom_data_docs(cls, plugins_dir):
        """Copy custom data docs templates"""
<<<<<<< HEAD
        styles_template = file_relative_path(__file__, "../render/view/static/styles/data_docs_custom_styles_template.css")
        styles_destination_path = os.path.join(plugins_dir, "custom_data_docs", "styles", "data_docs_custom_styles.css")
=======
        styles_template = file_relative_path(
            __file__, "../render/view/static/styles/data_docs_custom_styles_template.css")
        styles_destination_path = os.path.join(
            plugins_dir, "custom_data_docs", "styles", "data_docs_custom_styles.css")
>>>>>>> 69cf3213
        shutil.copyfile(styles_template, styles_destination_path)
        
    @classmethod
    def scaffold_data_docs_static_assets_directory(cls, data_docs_dir):
        """Copy static assets directory"""
        static_assets_dir = file_relative_path(__file__, "../render/view/static")
        static_assets_destination_path = os.path.join(data_docs_dir, "static")
        shutil.copytree(static_assets_dir, static_assets_destination_path)

    @classmethod
    def scaffold_notebooks(cls, base_dir):
        """Copy template notebooks into the notebooks directory for a project."""
        template_dir = file_relative_path(__file__, "../init_notebooks/")
        notebook_dir = os.path.join(base_dir, "notebooks/")
        for subdir in cls.NOTEBOOK_SUBDIRECTORIES:
            subdir_path = os.path.join(notebook_dir, subdir)
            for notebook in glob.glob(os.path.join(template_dir, subdir, "*.ipynb")):
                notebook_name = os.path.basename(notebook)
                destination_path = os.path.join(subdir_path, notebook_name)
                shutil.copyfile(notebook, destination_path)

    @classmethod
    def validate_config(cls, project_config):
        if isinstance(project_config, DataContextConfig):
            return True
        try:
            dataContextConfigSchema.load(project_config)
        except ValidationError:
            raise
        return True

    def __init__(self, project_config, context_root_dir, data_asset_name_delimiter='/'):
        """DataContext constructor

        Args:
            context_root_dir: location to look for the ``great_expectations.yml`` file. If None, searches for the file \
            based on conventions for project subdirectories.
            data_asset_name_delimiter: the delimiter character to use when parsing data_asset_name parameters. \
            Defaults to '/'

        Returns:
            None
        """
        if not ConfigOnlyDataContext.validate_config(project_config):
            raise ge_exceptions.InvalidConfigError("Your project_config is not valid. Try using the CLI check-config command.")

        self._project_config = project_config
        # FIXME: This should just be a property
        self._project_config_with_variables_substituted = copy.deepcopy(self.get_config_with_variables_substituted())
        self._context_root_directory = os.path.abspath(context_root_dir)

        # Init plugins
        sys.path.append(self.plugins_directory)

        # Init data sources
        self._datasources = {}
        for datasource in self._project_config_with_variables_substituted["datasources"].keys():
            self.get_datasource(datasource)

        # Init stores
        self._stores = DotDict()
        self._init_stores(self._project_config_with_variables_substituted["stores"])

        # Init validation operators
        self.validation_operators = {}
        # TODO : This key should NOT be optional in the project config.
        # It can be empty, but not missing.
        # However, for now, I'm adding this check, to avoid having to migrate all the test fixtures
        # while still experimenting with the workings of validation operators and actions.
        if "validation_operators" in self._project_config:
            for validation_operator_name, validation_operator_config in self._project_config_with_variables_substituted["validation_operators"].items():
                self.add_validation_operator(
                    validation_operator_name,
                    validation_operator_config,
                )

        self._compiled = False

        if data_asset_name_delimiter not in ALLOWED_DELIMITERS:
            raise ge_exceptions.DataContextError("Invalid delimiter: delimiter must be '.' or '/'")
        self._data_asset_name_delimiter = data_asset_name_delimiter

    def _init_stores(self, store_configs):
        """Initialize all Stores for this DataContext.

        Stores are a good fit for reading/writing objects that:
            1. follow a clear key-value pattern, and
            2. are usually edited programmatically, using the Context

        In general, Stores should take over most of the reading and writing to disk that DataContext had previously done.
        As of 9/21/2019, the following Stores had not yet been implemented
            * great_expectations.yml
            * expectations
            * data documentation
            * config_variables
            * anything accessed via write_resource

        Note that stores do NOT manage plugins.
        """

        for store_name, store_config in store_configs.items():
            self.add_store(
                store_name,
                store_config
            )

    def add_store(self, store_name, store_config):
        """Add a new Store to the DataContext and (for convenience) return the instantiated Store object.

        Args:
            store_name (str): a key for the new Store in in self._stores
            store_config (dict): a config for the Store to add

        Returns:
            store (Store)
        """

        self._project_config["stores"][store_name] = store_config
        self._project_config_with_variables_substituted["stores"][store_name] = self.get_config_with_variables_substituted(config=store_config)
        new_store = instantiate_class_from_config(
            config=self._project_config_with_variables_substituted["stores"][store_name],
            runtime_config={
                "root_directory" : self.root_directory,
            },
            config_defaults={
                "module_name" : "great_expectations.data_context.store"
            }
        )
        self._stores[store_name] = new_store
        return new_store

    def add_validation_operator(self, validation_operator_name, validation_operator_config):
        """Add a new ValidationOperator to the DataContext and (for convenience) return the instantiated object.

        Args:
            validation_operator_name (str): a key for the new ValidationOperator in in self._validation_operators
            validation_operator_config (dict): a config for the ValidationOperator to add

        Returns:
            validation_operator (ValidationOperator)
        """

        self._project_config["validation_operators"][validation_operator_name] = validation_operator_config
        self._project_config_with_variables_substituted["validation_operators"][validation_operator_name] = self.get_config_with_variables_substituted(config=validation_operator_config)
        new_validation_operator = instantiate_class_from_config(
            config=self._project_config_with_variables_substituted["validation_operators"][validation_operator_name],
            runtime_config={
                "data_context" : self,
            },
            config_defaults={
                "module_name" : "great_expectations.validation_operators"
            }
        )
        self.validation_operators[validation_operator_name] = new_validation_operator
        return new_validation_operator


    def _normalize_absolute_or_relative_path(self, path):
        if os.path.isabs(path):
            return path
        else:
            return os.path.join(self.root_directory, path)

    def _normalize_store_path(self, resource_store):
        if resource_store["type"] == "filesystem":
            if not os.path.isabs(resource_store["base_directory"]):
                resource_store["base_directory"] = os.path.join(self.root_directory, resource_store["base_directory"])
        return resource_store

    def get_existing_local_data_docs_sites_urls(self):
        """Get file urls for all built local data docs."""
        from great_expectations.data_context.store import FixedLengthTupleFilesystemStoreBackend
        ge_dir = os.path.abspath(self.root_directory)
        sites = self._project_config_with_variables_substituted["data_docs_sites"]

        existing_sites = []

        for site_name, site in sites.items():
            store_backend = site.get("store_backend")
            store_class = load_class(
                store_backend.get("class_name"),
                "great_expectations.data_context.store"
            )
            # Only do this for local files
            if issubclass(store_class, FixedLengthTupleFilesystemStoreBackend):
                base_dir = store_backend.get("base_directory")
                data_docs_index = os.path.join(ge_dir, base_dir, "index.html")

                if os.path.isfile(data_docs_index):
                    existing_sites.append("file://" + data_docs_index)
        return existing_sites

    def open_data_docs(self):
        """A stdlib cross-platform way to open a file in a browser."""
        data_docs_urls = self.get_existing_local_data_docs_sites_urls()
        for url in data_docs_urls:
            logger.debug("Opening Data Docs found here: {}".format(url))
            webbrowser.open(url)

    @property
    def root_directory(self):
        """The root directory for configuration objects in the data context; the location in which
        ``great_expectations.yml`` is located."""
        return self._context_root_directory

    @property
    def plugins_directory(self):
        """The directory in which custom plugin modules should be placed."""
        return self._normalize_absolute_or_relative_path(
            self._project_config_with_variables_substituted["plugins_directory"]
        )

    @property
    def stores(self):
        """A single holder for all Stores in this context"""
        return self._stores

    @property
    def datasources(self):
        """A single holder for all Datasources in this context"""
        return self._datasources

    @property
    def expectations_store_name(self):
        return self._project_config_with_variables_substituted["expectations_store_name"]

    # TODO: Decide whether this stays here or moves into NamespacedStore
    @property
    def data_asset_name_delimiter(self):
        """Configurable delimiter character used to parse data asset name strings into \
        ``DataAssetIdentifier`` objects."""
        return self._data_asset_name_delimiter
    
    @data_asset_name_delimiter.setter
    def data_asset_name_delimiter(self, new_delimiter):
        """data_asset_name_delimiter property setter method"""
        if new_delimiter not in ALLOWED_DELIMITERS:
            raise ge_exceptions.DataContextError("Invalid delimiter: delimiter must be one of: {}".format(ALLOWED_DELIMITERS))
        else:
            self._data_asset_name_delimiter = new_delimiter

    #####
    #
    # Internal helper methods
    #
    #####

    def _load_config_variables_file(self):
        """Get all config variables from the default location."""
        if not hasattr(self, "root_directory"):
            # A ConfigOnlyDataContext does not have a directory in which to look
            return {}

        config_variables_file_path = self.get_project_config().config_variables_file_path
        if config_variables_file_path:
            try:
                with open(os.path.join(self.root_directory,
                                       substitute_config_variable(config_variables_file_path, {})),
                          "r") as config_variables_file:
                    return yaml.load(config_variables_file) or {}
            except IOError as e:
                if e.errno != errno.ENOENT:
                    raise
                logger.debug("Generating empty config variables file.")
                # TODO this might be the comment problem?
                base_config_variables_store = yaml.load("{}")
                base_config_variables_store.yaml_set_start_comment(CONFIG_VARIABLES_INTRO)
                return base_config_variables_store
        else:
            return {}

    def get_project_config(self):
        project_config = self._project_config

        return project_config

    def get_config_with_variables_substituted(self, config=None):
        if not config:
            config = self._project_config

        return substitute_all_config_variables(config, self._load_config_variables_file())

    def save_config_variable(self, config_variable_name, value):
        """Save config variable value

        Args:
            property_name: name of the property
            **value: the value to save

        Returns:
            None
        """
        config_variables = self._load_config_variables_file()
        config_variables[config_variable_name] = value
        config_variables_filepath = self.get_project_config().config_variables_file_path
        if not config_variables_filepath:
            raise ge_exceptions.InvalidConfigError("'config_variables_file_path' property is not found in config - setting it is required to use this feature")

        config_variables_filepath = os.path.join(self.root_directory, config_variables_filepath)

        safe_mmkdir(os.path.dirname(config_variables_filepath), exist_ok=True)
        if not os.path.isfile(config_variables_filepath):
            logger.info("Creating new substitution_variables file at {config_variables_filepath}".format(
                config_variables_filepath=config_variables_filepath)
            )
        with open(config_variables_filepath, "w") as config_variables_file:
            yaml.dump(config_variables, config_variables_file)

    def get_available_data_asset_names(self, datasource_names=None, generator_names=None):
        """Inspect datasource and generators to provide available data_asset objects.

        Args:
            datasource_names: list of datasources for which to provide available data_asset_name objects. If None, \
            return available data assets for all datasources.
            generator_names: list of generators for which to provide available data_asset_name objects.

        Returns:
            data_asset_names (dict): Dictionary describing available data assets
            ::

                {
                  datasource_name: {
                    generator_name: [ data_asset_1, data_asset_2, ... ]
                    ...
                  }
                  ...
                }

        """
        data_asset_names = {}
        if datasource_names is None:
            datasource_names = [datasource["name"] for datasource in self.list_datasources()]
        elif isinstance(datasource_names, string_types):
            datasource_names = [datasource_names]
        elif not isinstance(datasource_names, list):
            raise ValueError(
                "Datasource names must be a datasource name, list of datasource names or None (to list all datasources)"
            )
        
        if generator_names is not None:
            if isinstance(generator_names, string_types):
                generator_names = [generator_names]
            if len(generator_names) == len(datasource_names):  # Iterate over both together
                for idx, datasource_name in enumerate(datasource_names):
                    datasource = self.get_datasource(datasource_name)
                    data_asset_names[datasource_name] = \
                        datasource.get_available_data_asset_names(generator_names[idx])

            elif len(generator_names) == 1:
                datasource = self.get_datasource(datasource_names[0])
                datasource_names[datasource_names[0]] = datasource.get_available_data_asset_names(generator_names)

            else:
                raise ValueError(
                    "If providing generators, you must either specify one generator for each datasource or only "
                    "one datasource."
                )
        else:  # generator_names is None
            for datasource_name in datasource_names:
                datasource = self.get_datasource(datasource_name)
                data_asset_names[datasource_name] = datasource.get_available_data_asset_names(None)

        return data_asset_names

    def yield_batch_kwargs(self, data_asset_name, **kwargs):
        """Yields a the next batch_kwargs for the provided data_asset_name, supplemented by any kwargs provided inline.

        Args:
            data_asset_name (str or DataAssetIdentifier): the name from which to provide batch_kwargs
            **kwargs: additional kwargs to supplement the returned batch_kwargs

        Returns:
            BatchKwargs

        """
        if not isinstance(data_asset_name, DataAssetIdentifier):
            data_asset_name = self.normalize_data_asset_name(data_asset_name)

        datasource = self.get_datasource(data_asset_name.datasource)
        generator = datasource.get_generator(data_asset_name.generator)
        batch_kwargs = generator.yield_batch_kwargs(data_asset_name.generator_asset, **kwargs)

        return batch_kwargs

    def build_batch_kwargs(self, data_asset_name, partition_id=None, **kwargs):
        """Builds batch kwargs for the provided data_asset_name, using an optional partition_id or building from
        provided kwargs.

        build_batch_kwargs relies on the generator's implementation

        Args:
            data_asset_name (str or DataAssetIdentifier): the name from which to provide batch_kwargs
            partition_id (str): partition_id to use when building batch_kwargs
            **kwargs: additional kwargs to supplement the returned batch_kwargs

        Returns:
            BatchKwargs

        """
        if not isinstance(data_asset_name, DataAssetIdentifier):
            data_asset_name = self.normalize_data_asset_name(data_asset_name)

        datasource = self.get_datasource(data_asset_name.datasource)
        batch_kwargs = datasource.named_generator_build_batch_kwargs(
            generator_name=data_asset_name.generator,
            generator_asset=data_asset_name.generator_asset,
            partition_id=partition_id,
            **kwargs
        )

        return batch_kwargs

    def get_batch(self, data_asset_name, expectation_suite_name, batch_kwargs=None, **kwargs):
        """
        Get a batch of data, using the namespace of the provided data_asset_name.

        get_batch constructs its batch by first normalizing the data_asset_name (if not already normalized) and then:
          (1) getting data using the provided batch_kwargs; and
          (2) attaching the named expectation suite

        A single partition_id may be used in place of batch_kwargs when using a data_asset_name whose generator
        supports that partition type, and additional kwargs will be used to supplement the provided batch_kwargs.

        Args:
            data_asset_name: name of the data asset. The name will be normalized. \
                (See :py:meth:`normalize_data_asset_name` )
            expectation_suite_name: name of the expectation suite to attach to the data_asset returned
            batch_kwargs: key-value pairs describing the batch of data the datasource should fetch. \
                (See :class:`BatchGenerator` ) If no batch_kwargs are specified, then the context will get the next
                available batch_kwargs for the data_asset.
            **kwargs: additional key-value pairs to pass to the datasource when fetching the batch.

        Returns:
            Great Expectations data_asset with attached expectation_suite and DataContext
        """
        normalized_data_asset_name = self.normalize_data_asset_name(data_asset_name)

        datasource = self.get_datasource(normalized_data_asset_name.datasource)
        if not datasource:
            raise ge_exceptions.DataContextError(
                "Can't find datasource {} in the config - please check your {}".format(
                    normalized_data_asset_name,
                    self.GE_YML
                )
            )

        if batch_kwargs is None:
            batch_kwargs = self.build_batch_kwargs(data_asset_name, **kwargs)

        data_asset = datasource.get_batch(normalized_data_asset_name,
                                          expectation_suite_name,
                                          batch_kwargs,
                                          **kwargs)
        return data_asset

    def run_validation_operator(
            self,
            validation_operator_name,
            assets_to_validate,
            run_id=None,
    ):
        """
        Run a validation operator to validate data assets and to perform the business logic around
        validation that the operator implements.

        :param validation_operator_name: name of the operator, as appears in the context's config file
        :param assets_to_validate: a list that specifies the data assets that the operator will validate.
                                    The members of the list can be either batches (which means that have
                                    data asset identifier, batch kwargs and expectation suite identifier)
                                    or a triple that will allow the operator to fetch the batch:
                                    (data asset identifier, batch kwargs, expectation suite identifier)
        :param run_id: run id - this is set by the caller and should correspond to something
                                meaningful to the user (e.g., pipeline run id or timestamp)
        :return: A result object that is defined by the class of the operator that is invoked.
        """
        return self.validation_operators[validation_operator_name].run(
            assets_to_validate=assets_to_validate,
            run_id=run_id,
        )

    def add_datasource(self, name, initialize=True, **kwargs):
        """Add a new datasource to the data context, with configuration provided as kwargs.
        Args:
            name (str): the name for the new datasource to add
            initialize - if False, add the datasource to the config, but do not
                                initialize it. Example: user needs to debug database connectivity.
            kwargs (keyword arguments): the configuration for the new datasource
        Note:
            the type_ parameter is still supported as a way to add a datasource, but support will
            be removed in a future release. Please update to using class_name instead.
        Returns:
            datasource (Datasource)
        """
        logger.debug("Starting ConfigOnlyDataContext.add_datasource for %s" % name)
        if "generators" not in kwargs:
            logger.warning("Adding a datasource without configuring a generator will rely on default "
                           "generator behavior. Consider adding a generator.")

        if "type" in kwargs:
            warnings.warn("Using type_ configuration to build datasource. Please update to using class_name.")
            type_ = kwargs["type"]
            datasource_class = self._get_datasource_class_from_type(type_)
        else:
            datasource_class = load_class(
                kwargs.get("class_name"),
                kwargs.get("module_name", "great_expectations.datasource")
            )

        # For any class that should be loaded, it may control its configuration construction
        # by implementing a classmethod called build_configuration
        if hasattr(datasource_class, "build_configuration"):
            config = datasource_class.build_configuration(**kwargs)

        # We perform variable substitution in the datasource's config here before using the config
        # to instantiate the datasource object. Variable substitution is a service that the data
        # context provides. Datasources should not see unsubstituted variables in their config.
        self._project_config_with_variables_substituted["datasources"][
            name] = self.get_config_with_variables_substituted(config)

        if initialize:
            datasource = self._build_datasource_from_config(
                **self._project_config_with_variables_substituted["datasources"][name])
            self._datasources[name] = datasource
        else:
            datasource = None

        self._project_config["datasources"][name] = config

        return datasource

    def get_config(self):
        return self._project_config

    def _build_datasource_from_config(self, **kwargs):
        if "type" in kwargs:
            warnings.warn("Using type configuration to build datasource. Please update to using class_name.")
            type_ = kwargs.pop("type")
            datasource_class = self._get_datasource_class_from_type(type_)
            kwargs.update({
                "class_name": datasource_class.__name__
            })
        datasource = instantiate_class_from_config(
            config=kwargs,
            runtime_config={
                "data_context": self
            },
            config_defaults={
                "module_name": "great_expectations.datasource"
            }
        )
        return datasource

    def _get_datasource_class_from_type(self, datasource_type):
        """NOTE: THIS METHOD OF BUILDING DATASOURCES IS DEPRECATED.
        Instead, please specify class_name
        """
        warnings.warn("Using the 'type' key to instantiate a datasource is deprecated. Please use class_name instead.")
        if datasource_type == "pandas":
            return PandasDatasource
        elif datasource_type == "dbt":
            return DBTDatasource
        elif datasource_type == "sqlalchemy":
            return SqlAlchemyDatasource
        elif datasource_type == "spark":
            return SparkDFDatasource
        else:
            try:
                # Update to do dynamic loading based on plugin types
                return PandasDatasource
            except ImportError:
                raise
 
    def get_datasource(self, datasource_name="default"):
        """Get the named datasource

        Args:
            datasource_name (str): the name of the datasource from the configuration

        Returns:
            datasource (Datasource)
        """
        if datasource_name in self._datasources:
            return self._datasources[datasource_name]
        elif datasource_name in self._project_config_with_variables_substituted["datasources"]:
            datasource_config = copy.deepcopy(
                self._project_config_with_variables_substituted["datasources"][datasource_name])
        else:
            raise ValueError(
                "Unable to load datasource %s -- no configuration found or invalid configuration." % datasource_name
            )
        datasource = self._build_datasource_from_config(**datasource_config)
        self._datasources[datasource_name] = datasource
        return datasource
            
    def list_expectation_suite_keys(self):
        """Return a list of available expectation suite keys."""
        keys = self.stores[self.expectations_store_name].list_keys()
        return keys

    def list_datasources(self):
        """List currently-configured datasources on this context.

        Returns:
            List(dict): each dictionary includes "name" and "type" keys
        """
        datasources = []
        # NOTE: 20190916 - JPC - Upon deprecation of support for type: configuration, this can be simplified
        for key, value in self._project_config_with_variables_substituted["datasources"].items():
            if "type" in value:
                logger.warning("Datasource %s configured using type. Please use class_name instead." % key)
                datasources.append({
                    "name": key,
                    "type": value["type"],
                    "class_name": self._get_datasource_class_from_type(value["type"]).__name__
                })
            else:
                datasources.append({
                    "name": key,
                    "class_name": value["class_name"]
                })
        return datasources

    def normalize_data_asset_name(self, data_asset_name):
        """Normalizes data_asset_names for a data context.
        
        A data_asset_name is defined per-project and consists of three components that together define a "namespace"
        for data assets, encompassing both expectation suites and batches.

        Within a namespace, an expectation suite effectively defines candidate "types" for batches of data, and
        validating a batch of data determines whether that instance is of the candidate type.

        The data_asset_name namespace consists of three components:

          - a datasource name
          - a generator_name
          - a generator_asset

        It has a string representation consisting of each of those components delimited by a character defined in the
        data_context ('/' by default).

        Args:
            data_asset_name (str): The (unnormalized) data asset name to normalize. The name will be split \
                according to the currently-configured data_asset_name_delimiter

        Returns:
            DataAssetIdentifier
        """

        if isinstance(data_asset_name, DataAssetIdentifier):
            return data_asset_name

        split_name = data_asset_name.split(self.data_asset_name_delimiter)

        existing_expectation_suite_keys = self.list_expectation_suite_keys()
        existing_namespaces = []
        for key in existing_expectation_suite_keys:
            existing_namespaces.append(
                DataAssetIdentifier(
                    key.data_asset_name.datasource,
                    key.data_asset_name.generator,
                    key.data_asset_name.generator_asset,
                )
            )

        if len(split_name) > 3:
            raise ge_exceptions.DataContextError(
                "Invalid data_asset_name '{data_asset_name}': found too many components using delimiter '{delimiter}'"
                .format(
                        data_asset_name=data_asset_name,
                        delimiter=self.data_asset_name_delimiter
                )
            )
        
        elif len(split_name) == 1:
            # In this case, the name *must* refer to a unique data_asset_name
            provider_names = set()
            generator_asset = split_name[0]
            for normalized_identifier in existing_namespaces:
                curr_generator_asset = normalized_identifier.generator_asset
                if generator_asset == curr_generator_asset:
                    provider_names.add(
                        normalized_identifier
                    )

            # NOTE: Current behavior choice is to continue searching to see whether the namespace is ambiguous
            # based on configured generators *even* if there is *only one* namespace with expectation suites
            # in it.

            # If generators' namespaces are enormous or if they are slow to provide all their available names,
            # that behavior could become unwieldy, and perhaps should be revisited by using the escape hatch
            # commented out below.

            # if len(provider_names) == 1:
            #     return provider_names[0]
            #
            # elif len(provider_names) > 1:
            #     raise ge_exceptions.DataContextError(
            #         "Ambiguous data_asset_name '{data_asset_name}'. Multiple candidates found: {provider_names}"
            #         .format(data_asset_name=data_asset_name, provider_names=provider_names)
            #     )
                    
            available_names = self.get_available_data_asset_names()
            for datasource in available_names.keys():
                for generator in available_names[datasource].keys():
                    names_set = available_names[datasource][generator]
                    if generator_asset in names_set:
                        provider_names.add(
                            DataAssetIdentifier(datasource, generator, generator_asset)
                        )
            
            if len(provider_names) == 1:
                return provider_names.pop()

            elif len(provider_names) > 1:
                raise ge_exceptions.DataContextError(
                    "Ambiguous data_asset_name '{data_asset_name}'. Multiple candidates found: {provider_names}"
                    .format(data_asset_name=data_asset_name, provider_names=provider_names)
                )

            # If we are here, then the data_asset_name does not belong to any configured datasource or generator
            # If there is only a single datasource and generator, we assume the user wants to create a new
            # namespace.
            if (len(available_names.keys()) == 1 and  # in this case, we know that the datasource name is valid
                    len(available_names[datasource].keys()) == 1):
                return DataAssetIdentifier(
                    datasource,
                    generator,
                    generator_asset
                )

            if len(available_names.keys()) == 0:
                raise ge_exceptions.DataContextError(
                    "No datasource configured: a datasource is required to normalize an incomplete data_asset_name"
                )

            raise ge_exceptions.DataContextError(
                "Ambiguous data_asset_name: no existing data_asset has the provided name, no generator provides it, "
                " and there are multiple datasources and/or generators configured."
            )

        elif len(split_name) == 2:
            # In this case, the name must be a datasource_name/generator_asset

            # If the data_asset_name is already defined by a config in that datasource, return that normalized name.
            provider_names = set()
            for normalized_identifier in existing_namespaces:
                curr_datasource_name = normalized_identifier.datasource
                curr_generator_asset = normalized_identifier.generator_asset
                if curr_datasource_name == split_name[0] and curr_generator_asset == split_name[1]:
                    provider_names.add(normalized_identifier)

            # NOTE: Current behavior choice is to continue searching to see whether the namespace is ambiguous
            # based on configured generators *even* if there is *only one* namespace with expectation suites
            # in it.

            # If generators' namespaces are enormous or if they are slow to provide all their available names,
            # that behavior could become unwieldy, and perhaps should be revisited by using the escape hatch
            # commented out below.

            # if len(provider_names) == 1:
            #     return provider_names[0]
            #
            # elif len(provider_names) > 1:
            #     raise ge_exceptions.DataContextError(
            #         "Ambiguous data_asset_name '{data_asset_name}'. Multiple candidates found: {provider_names}"
            #         .format(data_asset_name=data_asset_name, provider_names=provider_names)
            #     )

            available_names = self.get_available_data_asset_names()
            for datasource_name in available_names.keys():
                for generator in available_names[datasource_name].keys():
                    generator_assets = available_names[datasource_name][generator]
                    if split_name[0] == datasource_name and split_name[1] in generator_assets:
                        provider_names.add(DataAssetIdentifier(datasource_name, generator, split_name[1]))

            if len(provider_names) == 1:
                return provider_names.pop()
            
            elif len(provider_names) > 1:
                raise ge_exceptions.DataContextError(
                    "Ambiguous data_asset_name '{data_asset_name}'. Multiple candidates found: {provider_names}"
                    .format(data_asset_name=data_asset_name, provider_names=provider_names)
                )

            # If we are here, then the data_asset_name does not belong to any configured datasource or generator
            # If there is only a single generator for their provided datasource, we allow the user to create a new
            # namespace.
            if split_name[0] in available_names and len(available_names[split_name[0]]) == 1:
                logger.info("Normalizing to a new generator name.")
                return DataAssetIdentifier(
                    split_name[0],
                    list(available_names[split_name[0]].keys())[0],
                    split_name[1]
                )

            if len(available_names.keys()) == 0:
                raise ge_exceptions.DataContextError(
                    "No datasource configured: a datasource is required to normalize an incomplete data_asset_name"
                )

            raise ge_exceptions.DataContextError(
                "No generator available to produce data_asset_name '{data_asset_name}' "
                "with datasource '{datasource_name}'"
                .format(data_asset_name=data_asset_name, datasource_name=datasource_name)
            )

        elif len(split_name) == 3:
            # In this case, we *do* check that the datasource and generator names are valid, but
            # allow the user to define a new generator asset
            datasources = [datasource["name"] for datasource in self.list_datasources()]
            if split_name[0] in datasources:
                datasource = self.get_datasource(split_name[0])

                generators = [generator["name"] for generator in datasource.list_generators()]
                if split_name[1] in generators:
                    return DataAssetIdentifier(*split_name)

            raise ge_exceptions.DataContextError(
                "Invalid data_asset_name: no configured datasource '{datasource_name}' "
                "with generator '{generator_name}'"
                .format(datasource_name=split_name[0], generator_name=split_name[1])
            )

    def create_expectation_suite(self, data_asset_name, expectation_suite_name, overwrite_existing=False):
        """Build a new expectation suite and save it into the data_context expectation store.

        Args:
            data_asset_name: The name of the data_asset for which this suite will be stored.
                data_asset_name will be normalized if it is a string
            expectation_suite_name: The name of the expectation_suite to create
            overwrite_existing (boolean): Whether to overwrite expectation suite if expectation suite with given name
                already exists

        Returns:
            A new (empty) expectation suite.
        """
        if not isinstance(data_asset_name, DataAssetIdentifier):
            data_asset_name = self.normalize_data_asset_name(data_asset_name)

        expectation_suite = NamespaceAwareExpectationSuite(
            data_asset_name=data_asset_name,
            expectation_suite_name=expectation_suite_name
        )

        key = ExpectationSuiteIdentifier(
            data_asset_name=data_asset_name,
            expectation_suite_name=expectation_suite_name,
        )

        if self._stores[self.expectations_store_name].has_key(key) and not overwrite_existing:
            raise ge_exceptions.DataContextError(
                "expectation_suite with name {} already exists for data_asset "
                "{}. If you would like to overwrite this expectation_suite, "
                "set overwrite_existing=True.".format(
                    expectation_suite_name,
                    data_asset_name
                )
            )
        else:
            self._stores[self.expectations_store_name].set(key, expectation_suite)

        return expectation_suite

    def get_expectation_suite(self, data_asset_name, expectation_suite_name="default"):
        """Get a named expectation suite for the provided data_asset_name.

        Args:
            data_asset_name (str or DataAssetIdentifier): the data asset name to which the expectation suite belongs
            expectation_suite_name (str): the name for the expectation suite

        Returns:
            expectation_suite
        """
        if not isinstance(data_asset_name, DataAssetIdentifier):
            data_asset_name = self.normalize_data_asset_name(data_asset_name)

        key = ExpectationSuiteIdentifier(
            data_asset_name=data_asset_name,
            expectation_suite_name=expectation_suite_name,
        )

        if self.stores[self.expectations_store_name].has_key(key):
            return self.stores[self.expectations_store_name].get(key)
        else:
            raise ge_exceptions.DataContextError(
                "No expectation_suite found for data_asset_name %s and expectation_suite_name %s" %
                (data_asset_name, expectation_suite_name)
            )

    def save_expectation_suite(self, expectation_suite, data_asset_name=None, expectation_suite_name=None):
        """Save the provided expectation suite into the DataContext.

        Args:
            expectation_suite: the suite to save
            data_asset_name: the data_asset_name for this expectation suite. If no name is provided, the name will\
                be read from the suite
            expectation_suite_name: the name of this expectation suite. If no name is provided the name will \
                be read from the suite

        Returns:
            None
        """
        if data_asset_name is None:
            try:
                data_asset_name = expectation_suite.data_asset_name
            except KeyError:
                raise ge_exceptions.DataContextError(
                    "data_asset_name must either be specified or present in the provided expectation suite")
        else:
            expectation_suite.data_asset_name = data_asset_name

        if expectation_suite_name is None:
            try:
                expectation_suite_name = expectation_suite.expectation_suite_name
            except KeyError:
                raise ge_exceptions.DataContextError(
                    "expectation_suite_name must either be specified or present in the provided expectation suite")
        else:
            expectation_suite.expectation_suite_name = expectation_suite_name

        if not isinstance(data_asset_name, DataAssetIdentifier):
            data_asset_name = self.normalize_data_asset_name(data_asset_name)

        self.stores[self.expectations_store_name].set(ExpectationSuiteIdentifier(
            data_asset_name=data_asset_name,
            expectation_suite_name=expectation_suite_name,
        ), expectation_suite)

        self._compiled = False

    def _extract_and_store_parameters_from_validation_results(self, validation_results, data_asset_name, expectation_suite_name, run_id):

        if not self._compiled:
            self._compile()

        if "data_asset_name" not in validation_results.meta or "expectation_suite_name" not in validation_results.meta:
            logger.warning(
                "Both data_asset_name and expectation_suite_name must be in validation results to "
                "register evaluation parameters."
            )
            return

        elif (data_asset_name not in self._compiled_parameters["data_assets"] or
              expectation_suite_name not in self._compiled_parameters["data_assets"][data_asset_name]):
            # This is fine; short-circuit since we do not need to register any results from this dataset.
            return
        
        for result in validation_results.results:
            # Unoptimized: loop over all results and check if each is needed
            expectation_type = result.expectation_config.expectation_type
            if expectation_type in self._compiled_parameters["data_assets"][data_asset_name][expectation_suite_name]:
                # First, bind column-style parameters
                if (("column" in result.expectation_config.kwargs) and
                    ("columns" in self._compiled_parameters["data_assets"][data_asset_name][expectation_suite_name][expectation_type]) and
                    (result.expectation_config.kwargs["column"] in
                    self._compiled_parameters["data_assets"][data_asset_name][expectation_suite_name][expectation_type]["columns"])):

                    column = result.expectation_config.kwargs["column"]
                    # Now that we have a small search space, invert logic, and look for the parameters in our result
                    for type_key, desired_parameters in self._compiled_parameters["data_assets"][data_asset_name][expectation_suite_name][expectation_type]["columns"][column].items():
                        # value here is the set of desired parameters under the type_key
                        for desired_param in desired_parameters:
                            desired_key = desired_param.split(":")[-1]
                            if type_key == "result" and desired_key in result.result:
                                self.set_parameters_in_evaluation_parameter_store_by_run_id_and_key(
                                    run_id, desired_param, result.result[desired_key])
                            elif type_key == "details" and desired_key in result.result["details"]:
                                self.set_parameters_in_evaluation_parameter_store_by_run_id_and_key(
                                    run_id, desired_param, result.result["details"])
                            else:
                                logger.warning("Unrecognized key for parameter %s" % desired_param)
                
                # Next, bind parameters that do not have column parameter
                for type_key, desired_parameters in self._compiled_parameters["data_assets"][data_asset_name][expectation_suite_name][expectation_type].items():
                    if type_key == "columns":
                        continue
                    for desired_param in desired_parameters:
                        desired_key = desired_param.split(":")[-1]
                        if type_key == "result" and desired_key in result.result:
                            self.set_parameters_in_evaluation_parameter_store_by_run_id_and_key(
                                run_id, desired_param, result.result[desired_key])
                        elif type_key == "details" and desired_key in result.result["details"]:
                            self.set_parameters_in_evaluation_parameter_store_by_run_id_and_key(
                                run_id, desired_param, result.result["details"])
                        else:
                            logger.warning("Unrecognized key for parameter %s" % desired_param)

    @property
    def evaluation_parameter_store(self):
        return self.stores[self.evaluation_parameter_store_name]

    @property
    def evaluation_parameter_store_name(self):
        return self._project_config_with_variables_substituted["evaluation_parameter_store_name"]

    @property
    def validations_store_name(self):
        return self._project_config_with_variables_substituted["validations_store_name"]

    @property
    def validations_store(self):
        return self.stores[self.validations_store_name]

    def set_parameters_in_evaluation_parameter_store_by_run_id_and_key(self, run_id, key, value):
        """Store a new validation parameter.

        Args:
            run_id: current run_id
            key: parameter key
            value: parameter value

        Returns:
            None
        """
        run_params = self.get_parameters_in_evaluation_parameter_store_by_run_id(run_id)
        run_params[key] = value
        self.evaluation_parameter_store.set(run_id, run_params)

    def get_parameters_in_evaluation_parameter_store_by_run_id(self, run_id):
        """Fetches all validation parameters for a given run_id.

        Args:
            run_id: current run_id

        Returns:
            value stored in evaluation_parameter_store for the provided run_id and key
        """
        if self.evaluation_parameter_store.has_key(run_id):
            return copy.deepcopy(
                self.evaluation_parameter_store.get(run_id)
            )
        else:
            return {}

    #NOTE: Abe 2019/08/22 : Can we rename this to _compile_all_evaluation_parameters_from_expectation_suites, or something similar?
    # A more descriptive name would have helped me grok this faster when I first encountered it
    def _compile(self):
        """Compiles all current expectation configurations in this context to be ready for result registration.
        
        Compilation only respects parameters with a URN structure beginning with urn:great_expectations:validations
        It splits parameters by the : (colon) character; valid URNs must have one of the following structures to be
        automatically recognized.

        "urn" : "great_expectations" : "validations" : data_asset_name : expectation_suite_name : "expectations" : expectation_name : "columns" : column_name : "result": result_key
         [0]            [1]                 [2]              [3]                   [4]                  [5]             [6]              [7]         [8]        [9]        [10]
        
        "urn" : "great_expectations" : "validations" : data_asset_name : expectation_suite_name : "expectations" : expectation_name : "columns" : column_name : "details": details_key
         [0]            [1]                 [2]              [3]                   [4]                  [5]             [6]              [7]         [8]        [9]         [10]

        "urn" : "great_expectations" : "validations" : data_asset_name : expectation_suite_name : "expectations" : expectation_name : "result": result_key
         [0]            [1]                 [2]              [3]                  [4]                  [5]              [6]              [7]         [8]

        "urn" : "great_expectations" : "validations" : data_asset_name : expectation_suite_name : "expectations" : expectation_name : "details": details_key
         [0]            [1]                 [2]              [3]                  [4]                   [5]             [6]              [7]        [8]

         Parameters are compiled to the following structure:

         :: json

         {
             "raw": <set of all parameters requested>
             "data_assets": {
                 data_asset_name: {
                    expectation_suite_name: {
                        expectation_name: {
                            "details": <set of details parameter values requested>
                            "result": <set of result parameter values requested>
                            column_name: {
                                "details": <set of details parameter values requested>
                                "result": <set of result parameter values requested>
                            }
                        }
                    }
                 }
             }
         }


        """

        # Full recompilation every time
        self._compiled_parameters = {
            "raw": set(),
            "data_assets": {}
        }

        for key in self.stores[self.expectations_store_name].list_keys():
            config = self.stores[self.expectations_store_name].get(key)
            for expectation in config.expectations:
                for _, value in expectation.kwargs.items():
                    if isinstance(value, dict) and '$PARAMETER' in value:
                        # Compile *only* respects parameters in urn structure
                        # beginning with urn:great_expectations:validations
                        if value["$PARAMETER"].startswith("urn:great_expectations:validations:"):
                            column_expectation = False
                            parameter = value["$PARAMETER"]
                            self._compiled_parameters["raw"].add(parameter)
                            param_parts = parameter.split(":")
                            try:
                                data_asset_name = param_parts[3]
                                expectation_suite_name = param_parts[4]
                                expectation_name = param_parts[6]
                                if param_parts[7] == "columns":
                                    column_expectation = True
                                    column_name = param_parts[8]
                                    param_key = param_parts[9]
                                else:
                                    param_key = param_parts[7]
                            except IndexError:
                                logger.warning("Invalid parameter urn (not enough parts): %s" % parameter)
                                continue

                            normalized_data_asset_name = self.normalize_data_asset_name(data_asset_name)

                            data_asset_name = DataAssetIdentifier(normalized_data_asset_name.datasource,
                                                                  normalized_data_asset_name.generator,
                                                                  normalized_data_asset_name.generator_asset)
                            if data_asset_name not in self._compiled_parameters["data_assets"]:
                                self._compiled_parameters["data_assets"][data_asset_name] = {}

                            if expectation_suite_name not in self._compiled_parameters["data_assets"][data_asset_name]:
                                self._compiled_parameters["data_assets"][data_asset_name][expectation_suite_name] = {}

                            if expectation_name not in self._compiled_parameters["data_assets"][data_asset_name][expectation_suite_name]:
                                self._compiled_parameters["data_assets"][data_asset_name][expectation_suite_name][expectation_name] = {}

                            if column_expectation:
                                if "columns" not in self._compiled_parameters["data_assets"][data_asset_name][expectation_suite_name][expectation_name]:
                                    self._compiled_parameters["data_assets"][data_asset_name][expectation_suite_name][expectation_name]["columns"] = {}
                                if column_name not in self._compiled_parameters["data_assets"][data_asset_name][expectation_suite_name][expectation_name]["columns"]:
                                    self._compiled_parameters["data_assets"][data_asset_name][expectation_suite_name][expectation_name]["columns"][column_name] = {}
                                if param_key not in self._compiled_parameters["data_assets"][data_asset_name][expectation_suite_name][expectation_name]["columns"][column_name]:
                                    self._compiled_parameters["data_assets"][data_asset_name][expectation_suite_name][expectation_name]["columns"][column_name][param_key] = set()
                                self._compiled_parameters["data_assets"][data_asset_name][expectation_suite_name][expectation_name]["columns"][column_name][param_key].add(parameter)
                            
                            elif param_key in ["result", "details"]:
                                if param_key not in self._compiled_parameters["data_assets"][data_asset_name][expectation_suite_name][expectation_name]:
                                    self._compiled_parameters["data_assets"][data_asset_name][expectation_suite_name][expectation_name][param_key] = set()
                                self._compiled_parameters["data_assets"][data_asset_name][expectation_suite_name][expectation_name][param_key].add(parameter)
                            
                            else:
                                logger.warning("Invalid parameter urn (unrecognized structure): %s" % parameter)

        self._compiled = True

    def get_validation_result(
        self,
        data_asset_name,
        expectation_suite_name="default",
        run_id=None,
        validations_store_name=None,
        failed_only=False,
    ):
        """Get validation results from a configured store.

        Args:
            data_asset_name: name of data asset for which to get validation result
            expectation_suite_name: expectation_suite name for which to get validation result (default: "default")
            run_id: run_id for which to get validation result (if None, fetch the latest result by alphanumeric sort)
            validations_store_name: the name of the store from which to get validation results
            failed_only: if True, filter the result to return only failed expectations

        Returns:
            validation_result

        """
        if validations_store_name is None:
            validations_store_name = self.validations_store_name
        selected_store = self.stores[validations_store_name]
        if not isinstance(data_asset_name, DataAssetIdentifier):
            data_asset_name = self.normalize_data_asset_name(data_asset_name)

        if not isinstance(data_asset_name, DataAssetIdentifier):
            data_asset_name = DataAssetIdentifier(
                datasource=data_asset_name.datasource,
                generator=data_asset_name.generator,
                generator_asset=data_asset_name.generator_asset
            )

        if run_id is None:
            #Get most recent run id
            # NOTE : This method requires a (potentially very inefficient) list_keys call.
            # It should probably move to live in an appropriate Store class,
            # but when we do so, that Store will need to function as more than just a key-value Store.
            key_list = selected_store.list_keys()
            run_id_set = set([key.run_id for key in key_list])
            if len(run_id_set) == 0:
                logger.warning("No valid run_id values found.")
                return {}

            run_id = max(run_id_set)

        key = ValidationResultIdentifier(
                expectation_suite_identifier=ExpectationSuiteIdentifier(
                    data_asset_name=data_asset_name,
                    expectation_suite_name=expectation_suite_name
                ),
                run_id=run_id
            )
        results_dict = selected_store.get(key)

        #TODO: This should be a convenience method of ValidationResultSuite
        if failed_only:
            failed_results_list = [result for result in results_dict.results if not result.success]
            results_dict.results = failed_results_list
            return results_dict
        else:
            return results_dict

    def update_return_obj(self, data_asset, return_obj):
        """Helper called by data_asset.

        Args:
            data_asset: The data_asset whose validation produced the current return object
            return_obj: the return object to update

        Returns:
            return_obj: the return object, potentially changed into a widget by the configured expectation explorer
        """
        return return_obj

    def build_data_docs(self, site_names=None, resource_identifiers=None):
        """
        Build Data Docs for your project.

        These make it simple to visualize data quality in your project. These
        include Expectations, Validations & Profiles. The are built for all
        Datasources from JSON artifacts in the local repo including validations
        & profiles from the uncommitted directory.

        :param site_names: if specified, build data docs only for these sites, otherwise,
                            build all the sites specified in the context's config
        :param resource_identifiers: a list of resource identifiers (ExpectationSuiteIdentifier,
                            ValidationResultIdentifier). If specified, rebuild HTML
                            (or other views the data docs sites are rendering) only for
                            the resources in this list. This supports incremental build
                            of data docs sites (e.g., when a new validation result is created)
                            and avoids full rebuild.

        Returns:
            A dictionary with the names of the updated data documentation sites as keys and the the location info
            of their index.html files as values
        """
        logger.debug("Starting DataContext.build_data_docs")

        index_page_locator_infos = {}

        sites = self._project_config_with_variables_substituted.get('data_docs_sites', [])
        if sites:
            logger.debug("Found data_docs_sites. Building sites...")

            for site_name, site_config in sites.items():
                logger.debug("Building Data Docs Site %s" % site_name,)

                # NOTE: 20191007 - JPC: removed condition that zero-length site_names mean build all sites
                if (site_names and site_name in site_names) or not site_names:
                    complete_site_config = site_config
                    site_builder = instantiate_class_from_config(
                        config=complete_site_config,
                        runtime_config={
                            "data_context": self,
                        },
                        config_defaults={
                            "module_name": "great_expectations.render.renderer.site_builder"
                        }
                    )
                    index_page_locator_info = site_builder.build(resource_identifiers)[0]

                    if index_page_locator_info:
                        index_page_locator_infos[site_name] = index_page_locator_info
        else:
            logger.debug("No data_docs_config found. No site(s) built.")

        return index_page_locator_infos

    # Proposed TODO : Abe 2019/09/21 : I think we want to convert this method into a configurable profiler class, so that
    # it can be pluggable and configurable
    def profile_datasource(self,
                           datasource_name,
                           generator_name=None,
                           data_assets=None,
                           max_data_assets=20,
                           profile_all_data_assets=True,
                           profiler=SampleExpectationsDatasetProfiler,
                           dry_run=False,
                           run_id="profiling",
                           additional_batch_kwargs=None):
        """Profile the named datasource using the named profiler.

        Args:
            datasource_name: the name of the datasource for which to profile data_assets
            generator_name: the name of the generator to use to get batches
            data_assets: list of data asset names to profile
            max_data_assets: if the number of data assets the generator yields is greater than this max_data_assets,
                profile_all_data_assets=True is required to profile all
            profile_all_data_assets: when True, all data assets are profiled, regardless of their number
            profiler: the profiler class to use
            dry_run: when true, the method checks arguments and reports if can profile or specifies the arguments that are missing
            additional_batch_kwargs: Additional keyword arguments to be provided to get_batch when loading the data asset.
        Returns:
            A dictionary::

                {
                    "success": True/False,
                    "results": List of (expectation_suite, EVR) tuples for each of the data_assets found in the datasource
                }

            When success = False, the error details are under "error" key
        """

        if not dry_run:
            logger.info("Profiling '%s' with '%s'" % (datasource_name, profiler.__name__))

        profiling_results = {}

        # Get data_asset_name_list
        data_asset_names = self.get_available_data_asset_names(datasource_name)
        if generator_name is None:
            if len(data_asset_names[datasource_name].keys()) == 1:
                generator_name = list(data_asset_names[datasource_name].keys())[0]
        if generator_name not in data_asset_names[datasource_name]:
            raise ge_exceptions.ProfilerError("Generator %s not found for datasource %s" % (generator_name, datasource_name))

        data_asset_name_list = [name[0] for name in data_asset_names[datasource_name][generator_name]["names"]]
        total_data_assets = len(data_asset_name_list)

        if data_assets and len(data_assets) > 0:
            not_found_data_assets = [name for name in data_assets if name not in data_asset_name_list]
            if len(not_found_data_assets) > 0:
                profiling_results = {
                    'success': False,
                    'error': {
                        'code': DataContext.PROFILING_ERROR_CODE_SPECIFIED_DATA_ASSETS_NOT_FOUND,
                        'not_found_data_assets': not_found_data_assets,
                        'data_assets': data_asset_name_list
                    }
                }
                return profiling_results


            data_asset_name_list = data_assets
            data_asset_name_list.sort()
            total_data_assets = len(data_asset_name_list)
            if not dry_run:
                logger.info("Profiling the white-listed data assets: %s, alphabetically." % (",".join(data_asset_name_list)))
        else:
            if profile_all_data_assets:
                data_asset_name_list.sort()
            else:
                if total_data_assets > max_data_assets:
                    profiling_results = {
                        'success': False,
                        'error': {
                            'code': DataContext.PROFILING_ERROR_CODE_TOO_MANY_DATA_ASSETS,
                            'num_data_assets': total_data_assets,
                            'data_assets': data_asset_name_list
                        }
                    }
                    return profiling_results

        if not dry_run:
            logger.info("Profiling all %d data assets from generator %s" % (len(data_asset_name_list), generator_name))
        else:
            logger.info("Found %d data assets from generator %s" % (len(data_asset_name_list), generator_name))

        profiling_results['success'] = True

        if not dry_run:
            profiling_results['results'] = []
            total_columns, total_expectations, total_rows, skipped_data_assets = 0, 0, 0, 0
            total_start_time = datetime.datetime.now()

            for name in data_asset_name_list:
                logger.info("\tProfiling '%s'..." % name)
                try:
                    start_time = datetime.datetime.now()

                    # FIXME: There needs to be an affordance here to limit to 100 rows, or downsample, etc.
                    if additional_batch_kwargs is None:
                        additional_batch_kwargs = {}

                    normalized_data_asset_name = self.normalize_data_asset_name(name)
                    expectation_suite_name = profiler.__name__
                    self.create_expectation_suite(
                        data_asset_name=normalized_data_asset_name,
                        expectation_suite_name=expectation_suite_name,
                        overwrite_existing=True
                    )
                    batch_kwargs = self.yield_batch_kwargs(
                        data_asset_name=normalized_data_asset_name,
                        **additional_batch_kwargs
                    )

                    batch = self.get_batch(
                        data_asset_name=normalized_data_asset_name,
                        expectation_suite_name=expectation_suite_name,
                        batch_kwargs=batch_kwargs
                    )

                    if not profiler.validate(batch):
                        raise ge_exceptions.ProfilerError(
                            "batch '%s' is not a valid batch for the '%s' profiler" % (name, profiler.__name__)
                        )

                    # Note: This logic is specific to DatasetProfilers, which profile a single batch. Multi-batch profilers
                    # will have more to unpack.
                    expectation_suite, validation_results = profiler.profile(batch, run_id=run_id)
                    profiling_results['results'].append((expectation_suite, validation_results))

                    self.validations_store.set(
                        key=ValidationResultIdentifier(
                            expectation_suite_identifier=ExpectationSuiteIdentifier(
                                data_asset_name=normalized_data_asset_name,
                                expectation_suite_name=expectation_suite_name
                            ),
                            run_id=run_id
                        ),
                        value=validation_results
                    )

                    if isinstance(batch, Dataset):
                        # For datasets, we can produce some more detailed statistics
                        row_count = batch.get_row_count()
                        total_rows += row_count
                        new_column_count = len(set([exp.kwargs["column"] for exp in expectation_suite.expectations if "column" in exp.kwargs]))
                        total_columns += new_column_count

                    new_expectation_count = len(expectation_suite.expectations)
                    total_expectations += new_expectation_count

                    self.save_expectation_suite(expectation_suite)
                    duration = (datetime.datetime.now() - start_time).total_seconds()
                    logger.info("\tProfiled %d columns using %d rows from %s (%.3f sec)" %
                                (new_column_count, row_count, name, duration))

                except ge_exceptions.ProfilerError as err:
                    logger.warning(err.message)
                except IOError as err:
                    logger.warning("IOError while profiling %s. (Perhaps a loading error?) Skipping." % name)
                    logger.debug(str(err))
                    skipped_data_assets += 1
                except SQLAlchemyError as e:
                    logger.warning("SqlAlchemyError while profiling %s. Skipping." % name)
                    logger.debug(str(e))
                    skipped_data_assets += 1

            total_duration = (datetime.datetime.now() - total_start_time).total_seconds()
            logger.info("""
    Profiled %d of %d named data assets, with %d total rows and %d columns in %.2f seconds.
    Generated, evaluated, and stored %d Expectations during profiling. Please review results using data-docs.""" % (
                len(data_asset_name_list),
                total_data_assets,
                total_rows,
                total_columns,
                total_duration,
                total_expectations,
            ))
            if skipped_data_assets > 0:
                logger.warning("Skipped %d data assets due to errors." % skipped_data_assets)

        profiling_results['success'] = True
        return profiling_results


class DataContext(ConfigOnlyDataContext):
    """A DataContext represents a Great Expectations project. It organizes storage and access for
    expectation suites, datasources, notification settings, and data fixtures.

    The DataContext is configured via a yml file stored in a directory called great_expectations; the configuration file
    as well as managed expectation suites should be stored in version control.

    Use the `create` classmethod to create a new empty config, or instantiate the DataContext
    by passing the path to an existing data context root directory.

    DataContexts use data sources you're already familiar with. Generators help introspect data stores and data execution
    frameworks (such as airflow, Nifi, dbt, or dagster) to describe and produce batches of data ready for analysis. This
    enables fetching, validation, profiling, and documentation of  your data in a way that is meaningful within your
    existing infrastructure and work environment.

    DataContexts use a datasource-based namespace, where each accessible type of data has a three-part
    normalized *data_asset_name*, consisting of *datasource/generator/generator_asset*.

    - The datasource actually connects to a source of materialized data and returns Great Expectations DataAssets \
      connected to a compute environment and ready for validation.

    - The Generator knows how to introspect datasources and produce identifying "batch_kwargs" that define \
      particular slices of data.

    - The generator_asset is a specific name -- often a table name or other name familiar to users -- that \
      generators can slice into batches.

    An expectation suite is a collection of expectations ready to be applied to a batch of data. Since
    in many projects it is useful to have different expectations evaluate in different contexts--profiling
    vs. testing; warning vs. error; high vs. low compute; ML model or dashboard--suites provide a namespace
    option for selecting which expectations a DataContext returns.

    In many simple projects, the datasource or generator name may be omitted and the DataContext will infer
    the correct name when there is no ambiguity.

    Similarly, if no expectation suite name is provided, the DataContext will assume the name "default".
    """

    # def __init__(self, config, filepath, data_asset_name_delimiter='/'):
    def __init__(self, context_root_dir=None, active_environment_name='default', data_asset_name_delimiter='/'):

        # Determine the "context root directory" - this is the parent of "great_expectations" dir
        if context_root_dir is None:
            context_root_dir = self.find_context_root_dir()
        context_root_directory = os.path.abspath(os.path.expanduser(context_root_dir))
        self._context_root_directory = context_root_directory

        self.active_environment_name = active_environment_name

        project_config = self._load_project_config()

        super(DataContext, self).__init__(
            project_config,
            context_root_directory,
            data_asset_name_delimiter,
        )

    def _load_project_config(self):
        """
        Reads the project configuration from the project configuration file.
        The file may contain ${SOME_VARIABLE} variables - see self._project_config_with_variables_substituted
        for how these are substituted.

        :return: the configuration object read from the file
        """
        path_to_yml = os.path.join(self.root_directory, self.GE_YML)
        try:
            with open(path_to_yml, "r") as data:
                config_dict = yaml.load(data)

        except YAMLError as err:
            raise ge_exceptions.InvalidConfigurationYamlError(
                "Your configuration file is not a valid yml file likely due to a yml syntax error:\n\n{}".format(err)
            )
        except IOError:
            raise ge_exceptions.ConfigNotFoundError()

        try:
            return DataContextConfig.from_commented_map(config_dict)
        except ge_exceptions.InvalidDataContextConfigError:
            # Just to be explicit about what we intended to catch
            raise

    def _save_project_config(self):
        """Save the current project to disk."""
        logger.debug("Starting DataContext._save_project_config")

        config_filepath = os.path.join(self.root_directory, self.GE_YML)
        with open(config_filepath, "w") as outfile:
            self._project_config.to_yaml(outfile)

    def add_store(self, store_name, store_config):
        logger.debug("Starting DataContext.add_store")

        new_store = super(DataContext, self).add_store(store_name, store_config)
        self._save_project_config()
        return new_store

    def add_datasource(self, name, **kwargs):
        logger.debug("Starting DataContext.add_datasource for datasource %s" % name)

        new_datasource = super(DataContext, self).add_datasource(name, **kwargs)
        self._save_project_config()

        return new_datasource

    @classmethod
    def find_context_root_dir(cls):
        result = None
        yml_path = None
        ge_home_environment = os.getenv("GE_HOME", None)
        if ge_home_environment:
            ge_home_environment = os.path.expanduser(ge_home_environment)
            if os.path.isdir(ge_home_environment) and os.path.isfile(
                os.path.join(ge_home_environment, "great_expectations.yml")
            ):
                result = ge_home_environment
        else:
            yml_path = cls.find_context_yml_file()
            if yml_path:
                result = os.path.dirname(yml_path)

        if result is None:
            raise ge_exceptions.ConfigNotFoundError()

        logger.info("Using project config: {}".format(yml_path))
        return result

    @classmethod
    def find_context_yml_file(cls, search_start_dir=os.getcwd()):
        """Search for the yml file starting here and moving upward."""
        yml_path = None

        for i in range(4):
            logger.debug("Searching for config file {} ({} layer deep)".format(search_start_dir, i))

            potential_ge_dir = os.path.join(search_start_dir, cls.GE_DIR)

            if os.path.isdir(potential_ge_dir):
                potential_yml = os.path.join(potential_ge_dir, cls.GE_YML)
                if os.path.isfile(potential_yml):
                    yml_path = potential_yml
                    logger.debug("Found config file at " + str(yml_path))
                    break
            # move up one directory
            search_start_dir = os.path.dirname(search_start_dir)

        return yml_path


class ExplorerDataContext(DataContext):

    def __init__(self, context_root_dir=None, expectation_explorer=True, data_asset_name_delimiter='/'):
        """
            expectation_explorer: If True, load the expectation explorer manager, which will modify GE return objects \
            to include ipython notebook widgets.
        """

        super(ExplorerDataContext, self).__init__(
            context_root_dir,
            data_asset_name_delimiter,
        )

        self._expectation_explorer = expectation_explorer
        if expectation_explorer:
            from great_expectations.jupyter_ux.expectation_explorer import ExpectationExplorer
            self._expectation_explorer_manager = ExpectationExplorer()

    def update_return_obj(self, data_asset, return_obj):
        """Helper called by data_asset.

        Args:
            data_asset: The data_asset whose validation produced the current return object
            return_obj: the return object to update

        Returns:
            return_obj: the return object, potentially changed into a widget by the configured expectation explorer
        """
        if self._expectation_explorer:
            return self._expectation_explorer_manager.create_expectation_widget(data_asset, return_obj)
        else:
            return return_obj<|MERGE_RESOLUTION|>--- conflicted
+++ resolved
@@ -211,8 +211,6 @@
                 new_directory_path,
                 exist_ok=True
             )
-            if new_directory == "data_docs":
-                cls.scaffold_data_docs_static_assets_directory(new_directory_path)
 
         notebook_path = os.path.join(base_dir, "notebooks")
         for subdir in cls.NOTEBOOK_SUBDIRECTORIES:
@@ -221,23 +219,11 @@
     @classmethod
     def scaffold_custom_data_docs(cls, plugins_dir):
         """Copy custom data docs templates"""
-<<<<<<< HEAD
-        styles_template = file_relative_path(__file__, "../render/view/static/styles/data_docs_custom_styles_template.css")
-        styles_destination_path = os.path.join(plugins_dir, "custom_data_docs", "styles", "data_docs_custom_styles.css")
-=======
         styles_template = file_relative_path(
             __file__, "../render/view/static/styles/data_docs_custom_styles_template.css")
         styles_destination_path = os.path.join(
             plugins_dir, "custom_data_docs", "styles", "data_docs_custom_styles.css")
->>>>>>> 69cf3213
         shutil.copyfile(styles_template, styles_destination_path)
-        
-    @classmethod
-    def scaffold_data_docs_static_assets_directory(cls, data_docs_dir):
-        """Copy static assets directory"""
-        static_assets_dir = file_relative_path(__file__, "../render/view/static")
-        static_assets_destination_path = os.path.join(data_docs_dir, "static")
-        shutil.copytree(static_assets_dir, static_assets_destination_path)
 
     @classmethod
     def scaffold_notebooks(cls, base_dir):
@@ -934,7 +920,7 @@
             available_names = self.get_available_data_asset_names()
             for datasource in available_names.keys():
                 for generator in available_names[datasource].keys():
-                    names_set = available_names[datasource][generator]
+                    names_set = set([n[0] for n in available_names[datasource][generator]["names"]])
                     if generator_asset in names_set:
                         provider_names.add(
                             DataAssetIdentifier(datasource, generator, generator_asset)
@@ -1001,7 +987,8 @@
             available_names = self.get_available_data_asset_names()
             for datasource_name in available_names.keys():
                 for generator in available_names[datasource_name].keys():
-                    generator_assets = available_names[datasource_name][generator]
+                    generator_assets = set([n[0] for n in available_names[datasource_name][generator]["names"]])
+
                     if split_name[0] == datasource_name and split_name[1] in generator_assets:
                         provider_names.add(DataAssetIdentifier(datasource_name, generator, split_name[1]))
 
@@ -1513,7 +1500,7 @@
                            data_assets=None,
                            max_data_assets=20,
                            profile_all_data_assets=True,
-                           profiler=SampleExpectationsDatasetProfiler,
+                           profiler=BasicDatasetProfiler,
                            dry_run=False,
                            run_id="profiling",
                            additional_batch_kwargs=None):
