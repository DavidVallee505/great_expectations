--- conflicted
+++ resolved
@@ -6,10 +6,7 @@
 
 Develop
 -----------------
-<<<<<<< HEAD
 * [FEATURE] Expectations now define “Domain,” “Success,” and “Runtime” kwargs to allow them to determine expectation equivalence for updating expectations. Fixes column pair expectation update logic.
-
-=======
 * [ENHANCEMENT] Improve data docs page breadcrumbs to have clearer run information
 * [ENHANCEMENT] Data Docs Validation Results only shows unexpected value counts if all unexpected values are available
 * [DOCS] Add how-to guides for configuring MySQL and MSSQL Datasources
@@ -31,7 +28,6 @@
 * [DOCS] New how-to guide: How to instantiate a Data Context on an EMR Spark cluster
 * [DOCS] Managed Spark DF Documentation #1729 (thanks @mgorsk1)
 * [DOCS] Typos and clarifications (thanks @dechoma @sbrugman @rexboyce)
->>>>>>> 1434d72c
 
 0.11.8
 -----------------
