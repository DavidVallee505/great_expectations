--- conflicted
+++ resolved
@@ -2,11 +2,8 @@
 
 develop
 -----------------
-<<<<<<< HEAD
 * Add log_level parameter to jupyter_ux.setup_notebook_logging.
-=======
 * Add experimental display_profiled_column_evrs_as_section and display_column_evrs_as_section methods, with a minor (nonbreaking) refactor to create a new _render_for_jupyter method.
->>>>>>> dd083dc1
 
 0.9.8
 -----------------
