--- conflicted
+++ resolved
@@ -63,12 +63,8 @@
 
                 # Attempt to render it
                 render_result = ExpectationSuiteBulletListContentBlockRenderer.render(
-<<<<<<< HEAD
-                    [fake_expectation]).to_json_dict()
-=======
                     [fake_expectation]
                 ).to_json_dict()
->>>>>>> 676e89c7
 
                 assert isinstance(render_result, dict)
                 assert "content_block_type" in render_result
@@ -80,30 +76,16 @@
                 # TODO: Assert that the template is renderable, with all the right arguments, etc.
                 # rendered_template = pTemplate(el["template"]).substitute(el["params"])
 
-<<<<<<< HEAD
-                test_results[test_definitions["expectation_type"]].append({
-                    test["title"]: render_result,
-                    # "rendered_template":rendered_template
-                    })
-=======
                 test_results[test_definitions["expectation_type"]].append(
                     {
                         test["title"]: render_result,
                         # "rendered_template":rendered_template
                     }
                 )
->>>>>>> 676e89c7
 
     # TODO: accommodate case where multiple datasets exist within one expectation test definition
 
     # We encountered unicode coding errors on Python 2, but since this is just a smoke test, review the smoke test results in python 3.
-<<<<<<< HEAD
-    if PY2:
-        return
-
-    with open(file_relative_path(__file__, './output/test_render_bullet_list_content_block.json'), 'w') as f:
-       json.dump(test_results, f, indent=2)
-=======
 
     with open(
         file_relative_path(
@@ -111,5 +93,4 @@
         ),
         "w",
     ) as f:
-        json.dump(test_results, f, indent=2)
->>>>>>> 676e89c7
+        json.dump(test_results, f, indent=2)